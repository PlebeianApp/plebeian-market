<script lang="ts">
    // code taken from https://victordiego.com/lightbox/ adapted for our needs and made into a Svelte component

    import type { Media } from "../types/auction";

    export let photos : Media[];

    let animation = {
        fadeIn: 'fadeIn .3s',
        fadeOut: 'fadeOut .3s',
        scaleIn: 'createBox .3s',
        scaleOut: 'deleteBox .3s'
    };

    var btnClose, btnNav, currentItem, container, content, wrapper, currentTrigger;

    function sortContent(content) {
        let href = content.getAttribute('href') || content.getAttribute('src');

        if (href.match(/\.(jpeg|jpg|gif|png)/)) {
            let image = document.createElement('img');
            image.className = 'lightbox-image';
            image.src = href;
            image.alt = content.getAttribute('data-image-alt');
            return image;
        }

        return content.cloneNode(true);
    }

    function galleryItems(element) {
        let items = {
            next: element.parentElement.parentElement.nextElementSibling,
            previous: element.parentElement.parentElement.previousElementSibling
        };
        for (const key in items) {
            if (items[key] !== null) {
                items[key] = items[key].querySelector('[data-lightbox]');
            }
        }
        return items;
    }

    function buildLightbox(element) {
        element.blur();
        currentItem = element;
        element.classList.add('current-lightbox-item');

        btnClose = document.createElement('button');
        btnClose.className = 'lightbox-btn lightbox-btn-close';

        content = document.createElement('div');
        content.className = 'lightbox-content';
        content.appendChild(sortContent(element));

        wrapper = content.cloneNode(false);
        wrapper.className = 'lightbox-wrapper';
        wrapper.style.animation = [animation.scaleIn, animation.fadeIn];
        wrapper.appendChild(content);
        wrapper.appendChild(btnClose);

        container = content.cloneNode(false);
        container.className = 'lightbox-container';
        container.style.animation = animation.fadeIn;
        container.onclick = function() {};
        container.appendChild(wrapper);

        if (element.getAttribute('data-lightbox') === 'gallery') {
            container.classList.add('lightbox-gallery');
            btnNav = {next: '', previous: ''};
            for (const key in btnNav) {
                if (btnNav.hasOwnProperty(key)) {
                    btnNav[key] = btnClose.cloneNode(false);
                    btnNav[key].className = 'lightbox-btn lightbox-btn-' + key;
                    btnNav[key].disabled = galleryItems(element)[key] === null;
                    wrapper.appendChild(btnNav[key]);
                }
            }
        }

        document.body.appendChild(container);
        document.body.classList.toggle('remove-scroll');
    }

    function galleryNavigation(position) {
        wrapper.removeAttribute('style');
        var item = galleryItems(currentItem)[position];
        if (item !== null) {
            content.style.animation = animation.fadeOut;
            setTimeout(function () {
                content.replaceChild(sortContent(item), content.children[0]);
                content.style.animation = animation.fadeIn;
            }, 200);
            currentItem.classList.remove('current-lightbox-item');
            item.classList.add('current-lightbox-item');
            currentItem = item;
            for (const key in btnNav) {
                if (btnNav.hasOwnProperty(key)) {
                    btnNav[key].disabled = galleryItems(item)[key] === null ? true : false;
                }
            }
        }
    }

    function closeLightbox() {
        container.style.animation = animation.fadeOut;
        wrapper.style.animation = [animation.scaleOut, animation.fadeOut];
        setTimeout(function () {
            if (document.body.contains(container)) {
                document.body.removeChild(container);
                currentTrigger.focus();
                currentItem.classList.remove('current-lightbox-item');
                document.body.classList.toggle('remove-scroll');
            }
        }, 200);
    }

    ['click', 'keyup'].forEach( function (eventType) {
        document.body.addEventListener(eventType, function (event) {
            let kevent: KeyboardEvent = <KeyboardEvent>event;
            if (document.body.contains(container)) {
                var target = event.target,
                    type = event.type;
                if ([container, btnClose].indexOf(target) !== -1 || kevent.key === "Escape") {
                    closeLightbox();
                }
                if (container.classList.contains('lightbox-gallery')) {
                    if ((target === btnNav.next && type === 'click') || kevent.key === "ArrowRight") {
                        galleryNavigation('next');
                    }
                    if ((target === btnNav.previous && type === 'click') || kevent.key === "ArrowLeft") {
                        galleryNavigation('previous');
                    }
                }
            }
        });
    });

    function click(e) {
        buildLightbox(e.target);
        currentTrigger = e.target;
    }
</script>

<style global>
.remove-scroll {
  overflow: hidden;
}

.lightbox-hide {
  top: -9999px;
  left: -9999px;
  position: absolute;
  visibility: hidden;
}

.lightbox-container {
  top: 0;
  left: 0;
  right: 0;
  bottom: 0;
  padding: 2em;
  display: -webkit-flex;
  display: -ms-flexbox;
  display: flex;
  position: fixed;
  align-items: center;
  justify-content: center;
  background-color: rgb(29, 29, 29);
  background-color: rgba(29, 29, 29, 0.8);
  z-index: 100;
}

.lightbox-wrapper {
  position: relative;
}

.lightbox-image {
  max-height: 100vh;
  vertical-align: middle;
}

.lightbox-btn {
  width: 2.2em;
  height: 2.2em;
  position: absolute;
  border-radius: 50%;
  transition: all 0.3s;
  background-color: #ff00ff;
  background-position: center;
  background-repeat: no-repeat;
}

.lightbox-btn:disabled {
  display: none;
}

.lightbox-btn-close {
  top: -0.8em;
  right: -0.8em;
  background-size: 40%;
  background-image: url('data:image/svg+xml;utf8,<svg xmlns="http://www.w3.org/2000/svg" viewBox="0 0 100 100"><path fill="rgb(255,255,255)" d="M98.2 89.3L58.8 50l39.3-39.3c2.4-2.4 2.4-6.4 0-8.8-2.4-2.4-6.4-2.4-8.8 0L50 41.2 10.7 1.8C8.3-.6 4.3-.6 1.9 1.8c-2.4 2.4-2.4 6.4 0 8.8L41.2 50 1.8 89.3c-2.4 2.4-2.4 6.4 0 8.8 2.4 2.4 6.4 2.4 8.8 0L50 58.8l39.3 39.3c2.4 2.4 6.4 2.4 8.8 0 2.5-2.4 2.5-6.3.1-8.8z"/></svg>');
}

.lightbox-btn-next,
.lightbox-btn-previous {
  top: calc(50% - (2.2em / 2));
  background-size: 25% 80%;
  background-image: url('data:image/svg+xml;utf8,<svg xmlns="http://www.w3.org/2000/svg" viewBox="0 0 17 31" ><path fill="rgb(255,255,255)" d="M0.5,27.9c-0.7,0.7-0.7,1.7,0,2.4c0.7,0.7,1.7,0.7,2.4,0l13.6-13.6c0.7-0.7,0.7-1.7,0-2.4L2.9,0.7 C2.2,0,1.2,0,0.5,0.7c-0.7,0.7-0.7,1.7,0,2.4l12.4,12.4L0.5,27.9z"/></svg>');
}

.lightbox-btn-previous {
  left: 1.5em;
  transform: rotate(180deg);
}

.lightbox-btn-next {
  right: 1.5em;
}

@keyframes fadeIn {
  from {
    opacity: 0;
  }
  to {
    opacity: 1;
  }
}

@keyframes fadeOut {
  from {
    opacity: 1;
  }
  to {
    opacity: 0;
  }
}

@keyframes createBox {
  from {
    transform: scale(0);
  }
  to {
    transform: scale(1);
  }
}

@keyframes deleteBox {
  from {
    transform: scale(1);
  }
  to {
    transform: scale(0);
  }
}
</style>

<<<<<<< HEAD
<div class="gallery hidden md:grid md:w-4/5 grid-cols-2 gap-2 m-auto">
=======
<div class="gallery hidden md:grid md:w-4/5 grid grid-cols-2 gap-3 m-auto">
>>>>>>> 470515bd
    {#each photos as photo, i}
            {#if i < 2}
                <div class="gallery-item h-auto hover:scale-110 hover:-translate-y-1 table">
            <a class="table-cell align-bottom" href={photo.url} on:click|preventDefault={event => click(event)}>
                <img class="rounded-md" data-lightbox="gallery" src={photo.url} alt="Auctioned item" />
            </a>
                </div>
                {:else}
                <div class="gallery-item h-40 hover:scale-110 hover:translate-y-1 table">
                <a class="table-cell align-top" href={photo.url} on:click|preventDefault={event => click(event)}>
                    <img class="rounded-md" data-lightbox="gallery" src={photo.url} alt="Auctioned item" />
                </a>
                </div>
                {/if}
    {/each}
</div>

<div class=" md:hidden max-h-48 mt-4 gallery carousel carousel-center space-x-4">
    {#each photos as photo, i}
        <div id="{photo.twitter_media_key}" class="gallery-item carousel-item">
            <a class="table-cell" href={photo.url} on:click|preventDefault={event => click(event)}>
            <img class="self-center max-h-48 w-48 object-scale-down rounded-md" src={photo.url} alt="Auctioned object" />
            </a>
        </div>
    {/each}
</div><|MERGE_RESOLUTION|>--- conflicted
+++ resolved
@@ -255,11 +255,7 @@
 }
 </style>
 
-<<<<<<< HEAD
-<div class="gallery hidden md:grid md:w-4/5 grid-cols-2 gap-2 m-auto">
-=======
-<div class="gallery hidden md:grid md:w-4/5 grid grid-cols-2 gap-3 m-auto">
->>>>>>> 470515bd
+<div class="gallery hidden md:grid md:w-4/5 grid-cols-2 gap-3 m-auto">
     {#each photos as photo, i}
             {#if i < 2}
                 <div class="gallery-item h-auto hover:scale-110 hover:-translate-y-1 table">
