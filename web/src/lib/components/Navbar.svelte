--- conflicted
+++ resolved
@@ -118,16 +118,11 @@
                     <li class="visible md:invisible md:h-0"><a href={null} on:click|preventDefault={() => goto("/about")} class="modal-button cursor-pointer">About</a></li>
                     <li class="visible md:invisible md:h-0"><a href={null} on:click|preventDefault={() => goto("/faq")} class="modal-button cursor-pointer">FAQ</a></li>
                     <li><a href={null} on:click|preventDefault={() => goto("/auctions")}>My auctions</a></li>
-<<<<<<< HEAD
                     {#if $user.isModerator}
                         <li><a href={null} on:click|preventDefault={() => goto("/campaigns")}>My campaigns</a></li>
                     {/if}
-                    <li><label for="profile-modal" on:click|preventDefault={showProfile} class="modal-button">Profile</label></li>
-                    <li><label for="profile-modal" on:click|preventDefault={showUserNotifications} class="modal-button">Notifications</label></li>
-=======
                     <li><label for="profile-modal" on:click|preventDefault={showProfile} class="modal-button cursor-pointer">Profile</label></li>
                     <li><label for="profile-modal" on:click|preventDefault={showUserNotifications} class="modal-button cursor-pointer">Notifications</label></li>
->>>>>>> 470515bd
                     <li><a href="https://t.me/PlebeianMarket" target="_blank">Telegram group</a></li>
                     <li><a href={null} on:click|preventDefault={() => { token.set(null); localStorage.removeItem('token'); goto("/"); }} class="modal-button cursor-pointer">Logout</a></li>
                 </ul>
