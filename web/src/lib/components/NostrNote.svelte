<script lang="ts">
    import {formatTimestamp} from '$lib/nostr/utils';
    import profilePicturePlaceHolder from "$lib/images/profile_picture_placeholder.svg?url";

    export let message;
</script>

<div class="chat chat-start" class:mt-0={message.samePubKey} class:mt-5={!message.samePubKey} class:profileInfo={!message.samePubKey}>
    <div class="chat-image avatar">
        <div class="w-12 rounded-full ring-primary ring-offset-base-100 ring-offset-2" class:ring={!message.samePubKey}>
            {#if !message.samePubKey}
                <img src="{message.profileImage ?? profilePicturePlaceHolder}" alt="profile picture" class:profileInfoImage={!message.samePubKey} />
            {/if}
        </div>
    </div>
    {#if !message.samePubKey}
        <div class="chat-header">
            <span class="mr-3" class:profileInfoName={!message.samePubKey}>{message.profileName ?? message.pubkey.slice(0, 8)}</span>
<<<<<<< HEAD
=======
            {#if message.nip05verified}
                <div class="badge badge-primary">NIP-05 verified</div>
                <div class="badge badge-secondary">{message.nip05}</div>
            {/if}
>>>>>>> fba1ee9c
        </div>
    {/if}
    <div class="chat-bubble">{@html message.content}</div>
    <div class="chat-footer text-xs opacity-50">{formatTimestamp(message.created_at)}</div>
</div><|MERGE_RESOLUTION|>--- conflicted
+++ resolved
@@ -16,13 +16,10 @@
     {#if !message.samePubKey}
         <div class="chat-header">
             <span class="mr-3" class:profileInfoName={!message.samePubKey}>{message.profileName ?? message.pubkey.slice(0, 8)}</span>
-<<<<<<< HEAD
-=======
             {#if message.nip05verified}
                 <div class="badge badge-primary">NIP-05 verified</div>
                 <div class="badge badge-secondary">{message.nip05}</div>
             {/if}
->>>>>>> fba1ee9c
         </div>
     {/if}
     <div class="chat-bubble">{@html message.content}</div>
