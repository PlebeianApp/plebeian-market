<script lang="ts">
    import { onMount } from 'svelte';
    import SvelteMarkdown from 'svelte-markdown';
    import { goto } from "$app/navigation";
    import AuctionEditor from "$lib/components/AuctionEditor.svelte";
    import BadgeSVG from "$lib/components/BadgeSVG.svelte";
    import ItemCard from "$lib/components/ItemCard.svelte";
    import ItemCardSmall from "$lib/components/ItemCardSmall.svelte";
    import ListingEditor from "$lib/components/ListingEditor.svelte";
    import ListView, { ListViewStyle } from "$lib/components/ListView.svelte";
    import { publish, getFeaturedAvatars } from "$lib/services/api";
    import {Info, token, user} from "$lib/stores";
    import type { IEntity } from "$lib/types/base";
    import { Auction, TimeAuction, fromJson as auctionFromJson } from "$lib/types/auction";
    import { Listing, fromJson as listingFromJson } from "$lib/types/listing";
    import type { IAccount, Badge, User } from "$lib/types/user";
    import { Category } from '$lib/types/item';
    import Faketoshi from "$lib/images/Bitko-Illustration-Faketoshi.svg"
    import {requestLoginModal} from "../utils";
    import NostrChat from "$lib/components/NostrChat.svelte";
    import { isProduction } from "$lib/utils";
    import { getChannelIdForStallOwner } from '$lib/nostr/utils'
    // import CampaignStats from './CampaignStats.svelte';
    import Avatar, {AvatarSize} from './Avatar.svelte';
    import ExternalLinks from './externalLinks.svelte';

    export let baseUrl: string;

    export let bannerUrl: string | null;
    export let owner: IAccount | null;
    export let title: string;
    export let description: string | null;
    export let editUrl: string | null = null;

    export let badges: Badge[] = [];

    export let isOwnStall = false;
    export let isCampaignStall = false;
    export let campaignKey: string | null = null;

    export let showItemsOwner: boolean;
    export let showItemsCampaign: boolean;
    export let canAddItems: boolean;
    export let showActiveAuctions: boolean = true;
    export let showPastAuctions: boolean = true;
    export let showActiveListings: boolean = true;
    export let showPastListings: boolean = true;

    let availableFilters = ['active', 'past'];
    let auctionFilter = 'active';
    let listingFilter = 'active';

    let auctionsLists: { [key: string]: ListView } = {};
    let listingsLists: { [key: string]: ListView } = {};


<<<<<<< HEAD
    $: twitterUsername = owner ? owner.twitterUsername : null;
    $: twitterHref = owner && twitterUsername ? `https://twitter.com/${owner.twitterUsername}` : null;

=======
>>>>>>> 7af81483
    let nostrRoomId: string = null;
    if (owner) {
        nostrRoomId = getChannelIdForStallOwner(owner);
    }

    function onAuctionCreated(key: string, entity: IEntity) {
        user.update((u) => {
            u!.hasItems = true;
            if (isOwnStall) {
                u!.hasOwnItems = true;
            }
            return u;
        });
        let auction = entity as Auction;
        if (auction.category === Category.Time) {
            publish($token, auction.endpoint, key, false,
                () => {
                    onForceReload();
                    goto(`/auctions/${key}`);
                });
        } else {
            Info.set("Your auction will start when we verify your tweet!");
        }
    }

    function onListingCreated(_: string, __: IEntity) {
        user.update((u) => {
            u!.hasItems = true;
            if (isOwnStall) {
                u!.hasOwnItems = true;
            }
            return u;
        });
        Info.set("Your listing will become active after we verify your tweet!");
    }

    function onForceReload() {
        if (canAddItems) {
            for (let [_, l] of Object.entries(auctionsLists)) {
                if (l.fetchEntities) {
                    l.fetchEntities();
                }
            }
            for (let [_, l] of Object.entries(listingsLists)) {
                if (l.fetchEntities) {
                    l.fetchEntities();
                }
            }
        }
    }

    function loginAndNewItem(setCurrent: (IEntity) => void, getNewItem: () => IEntity) {
        if ($user && $user.nym) {
            setCurrent(getNewItem());
        } else {
            requestLoginModal(() => setCurrent(getNewItem()));
        }
    }

    function loginAndScrollIntoView({ target }) {
        if ($user && $user.nym) {
            scrollIntoView(target);
        } else {
            requestLoginModal(() => scrollIntoView(target));
        }
    }

    function scrollIntoView(target) {
        const el = document.querySelector(target.getAttribute('href'))
        if (!el) return;
        el.scrollIntoView({
            behavior: 'smooth'
        })
    }

    let featuredAuctionAvatars: {url: string, entity_key: string}[] = [];

    onMount(async () => {
        if (isCampaignStall && campaignKey) {
            getFeaturedAvatars(campaignKey,
            (auctionAvatars, _) => {
                featuredAuctionAvatars = auctionAvatars;
            });
        }
    });
</script>


{#if isCampaignStall}
  <!-- HERO SECTION STATIC CONTENT -->
  <div id="bgHero" class="bg-fixed">
    <!-- FILTER -->
    <div class="bg-gradient-to-b from-pink-700/90 to-pink-500/40">
      <!-- HERO -->
      <div class="lg:w-2/3 mx-auto grid lg:grid-cols-2 gap-4">
        <!-- COL -->
        <div class="mt-20 p-4">
          <!-- FULL WIDTH BANNER -->
          <!-- <img src={BannerImg} alt=""> -->
          <h1 class="lg:text-7xl text-4xl font-bold text-white lg:text-left text-center">{title}</h1>

          <!-- BUTTONS -->
          <div class="lg:w-2/3 grid place-items-center">
            <a href="#anchorId" on:click|preventDefault={loginAndScrollIntoView} class="btn btn-primary uppercase font-bold my-8 w-full">Auction 1-hour of your time</a>
            <p class="text-3xl mb-3 font-bold">OR</p>
            <div class="mb-8 w-full grid grid-cols-2 gap-4">
                <a href="#anchorId" on:click|preventDefault={loginAndScrollIntoView} class="btn btn-outline text-white uppercase font-bold my-4">Auction Item</a>
                <a href="#anchorIdFixedPrice" on:click|preventDefault={loginAndScrollIntoView} class="btn btn-outline text-white uppercase font-bold my-4">Fixed Price</a>
            </div>
          </div>

        </div>

        <div class="grid place-items-center">
          <img src={Faketoshi} alt="hero-image">
        </div>
        </div>
    </div>
  </div>

  <!-- <CampaignStats /> -->
{:else}
 <!-- always keep a 3:1 aspect ratio, see https://stackoverflow.com/a/12121309 -->
 <div class="mx-auto relative lg:mb-0 mb-36">
  <div class="absolute inset-x-0 lg:bottom-20 m-auto left-0 right-0 lg:w-2/3 mx-auto z-40">
    <div class="grid lg:grid-cols-2 gap-4">
      <!-- COL1 -->
      <div class="lg:flex space-x-8 items-center w-full">
        <div class="grid lg:place-items-start place-items-center">
          <div class="grid place-items-center my-4">
            {#if owner}
                <Avatar account={owner} size={AvatarSize.M}  />
            {/if}
          </div>
          <h2 class="lg:text-5xl text-4xl font-bold">{title}</h2>
          {#if description}
              <div class="markdown-container leading-8 my-2 lg:text-left text-center p-1">
                  <SvelteMarkdown source={description} />
              </div>
          {/if}
          
          <!-- TELEGRAM AND TWITTER -->
          <div>
            <ExternalLinks {owner} />
          </div>

          <!-- BADGES -->
          <div class="grid lg:place-items-start place-items-center my-4 w-full">
            {#if badges.length !== 0}
                <h2 class="text-sm uppercase font-bold text-center my-4">Badges</h2>
                <div class="flex gap-2">
                    {#each badges as badge}
                        <BadgeSVG {badge} />
                    {/each}
                </div>
            {/if}
          </div>

        </div>
      </div>
      <!-- COL2 -->
      <div class="grid lg:place-items-end place-items-center">
        <div>
          <!-- ADD NEW -->
          <div class="dropdown">
            <label tabindex="0" class="btn btn-primary m-1">Add New 
              <svg xmlns="http://www.w3.org/2000/svg" fill="none" viewBox="0 0 24 24" stroke-width="1.5" stroke="currentColor" class="w-6 h-6">
              <path stroke-linecap="round" stroke-linejoin="round" d="M19.5 8.25l-7.5 7.5-7.5-7.5" />
            </svg>
            </label>
            <ul tabindex="0" class="dropdown-content menu p-2 shadow bg-base-100 rounded-box w-52">

              <li><a href="#anchorId" on:click|preventDefault={loginAndScrollIntoView}>Auction Item</a></li>
              <li><a href="#anchorIdFixedPrice" on:click|preventDefault={loginAndScrollIntoView}>Sell Item</a></li>
            </ul>
          </div>
          {#if editUrl}
              <a href={editUrl} class="btn btn-outline text-sm uppercase font-bold my-2">Edit Page</a>
          {/if}
        </div>
      </div>
    </div>
  </div>
  <!-- BG IMAGE -->
  <div id="stallHeroImageHeight" class="lg:h-1/2 h-screen w-full inline-block relative after:pt-[33.33%] after:block after:content-['']">
        <div class="absolute top-0 bottom-0 left-0 right-0 rounded-md bg-center bg-no-repeat bg-cover opacity-20" style="background-image: url({bannerUrl});" alt="twitter banner"></div>
    </div>
</div>
{/if}

<style>
  #bgHero {
    background-image: url('$lib/images/spaceship.jpg');
    background-repeat: no-repeat;
    background-size: cover;
    background-position: bottom;
  }
  
</style>


<div class="md:w-2/3 items-center mx-auto mt-20">
    <div class="grid">
        <!-- AVATARS -->
        <div class="grid lg:grid-cols-5 grid-cols-3 gap-4 place-items-center lg:w-1/2 w-full mx-auto">
            {#each featuredAuctionAvatars as avatar}
                <div class="avatar">
                    <div class="w-16 rounded-full ring ring-accent ring-offset-base-100 ring-offset-2">
                        <a href="/auctions/{avatar.entity_key}">
                            <img src={avatar.url} alt="featured avatar" />
                        </a>
                    </div>
                </div>
            {/each}
        </div>

        {#if isCampaignStall}
        <div class="grid lg:grid-cols-2 gap-8 my-12 p-4">
          <!-- COL -->
            <div class="w-full">
                <h2 class="lg:text-5xl text-4xl font-bold">{title}</h2>
                {#if description}
                    <div class="markdown-container leading-8 my-4">
                        <SvelteMarkdown source={description} />
                    </div>
                {/if}
                
                <!-- TELEGRAM AND TWITTER -->
                <div class="flex flex-col gap-4 w-full py-4 my-4">
                  <ExternalLinks {owner} />
              </div>
            </div>
            
            <!-- COL -->
            <div id="bgXPUB" class="grid place-items-center border-l border-gray-700/40 p-4">
                <slot name="extra-description" />                
            </div>
        </div>
        {/if}
    </div>
</div>

<!-- ITEM LISTS -->
<div id="anchorIdAuctionTime" class="lg:flex lg:w-2/3 mx-auto my-4">
    <div class="grid w-full">
        {#if canAddItems || showActiveAuctions || showPastAuctions}
            <h3 id="anchorId" class="text-sm uppercase font-black lg:text-start text-center">Auctions</h3>
            {#if canAddItems}
                <ListView
                    bind:this={auctionsLists['new']}
                    loader={{endpoint: `${baseUrl}/auctions?filter=new`, responseField: 'auctions', fromJson: auctionFromJson}}
                    postEndpoint={`${baseUrl}/auctions`}
                    onCreated={onAuctionCreated}
                    {onForceReload}
                    editor={AuctionEditor}
                    {showItemsOwner} {showItemsCampaign}
                    card={ItemCard}
                    style={ListViewStyle.List}>
                    <div slot="new-entity" class="lg:flex items-center lg:justify-start justify-center" let:setCurrent={setCurrent}>
                        {#if isCampaignStall}
                            <div id="auction-hour-1" class="" on:click|preventDefault={() => loginAndNewItem(setCurrent, () => new TimeAuction())}>
                              <div class="grid place-items-center">
                                <!-- <svg xmlns="http://www.w3.org/2000/svg" fill="none" viewBox="0 0 24 24" stroke-width={1.5} stroke="currentColor" class="w-24 h-24">
                                  <path stroke-linecap="round" stroke-linejoin="round" d="M12 6v6h4.5m4.5 0a9 9 0 11-18 0 9 9 0 0118 0z" />
                                </svg> -->
                                <button class="btn btn-primary font-bold text-center w-52">1 Hour of your time</button>
                              </div>
                            </div>
                        {/if}

                        <div id="anchorIdAuctionItem" class="grid lg:place-items-start place-items-center w-full p-4" on:click|preventDefault={() => loginAndNewItem(setCurrent, () => new Auction())}>
                          <div class="w-full flex lg:justify-start justify-center">
                            <!-- <svg xmlns="http://www.w3.org/2000/svg" fill="none" viewBox="0 0 24 24" stroke-width="1.5" stroke="currentColor" class="w-24 h-24">
                              <path stroke-linecap="round" stroke-linejoin="round" d="M12 3.75v16.5M2.25 12h19.5M6.375 17.25a4.875 4.875 0 004.875-4.875V12m6.375 5.25a4.875 4.875 0 01-4.875-4.875V12m-9 8.25h16.5a1.5 1.5 0 001.5-1.5V5.25a1.5 1.5 0 00-1.5-1.5H3.75a1.5 1.5 0 00-1.5 1.5v13.5a1.5 1.5 0 001.5 1.5zm12.621-9.44c-1.409 1.41-4.242 1.061-4.242 1.061s-.349-2.833 1.06-4.242a2.25 2.25 0 013.182 3.182zM10.773 7.63c1.409 1.409 1.06 4.242 1.06 4.242S9 12.22 7.592 10.811a2.25 2.25 0 113.182-3.182z" />
                            </svg> -->
                            <button class="btn btn-secondary font-bold text-center w-48">Auction Item</button>
                          </div>
                        </div>
                    </div>
                </ListView>
            {/if}
            {#if showActiveAuctions || showPastAuctions}
                <div class="tabs lg:flex lg:justify-start justify-center my-8">
                    {#each availableFilters as filter}
                        <a href="#{filter}" class="text-2xl tab tab-bordered" class:tab-active={auctionFilter === filter} on:click={() => auctionFilter = filter}>{filter}</a>
                    {/each}
                </div>
                {#each availableFilters as filter}
                    <div class="" class:hidden={auctionFilter !== filter}>
                        <ListView
                            bind:this={auctionsLists[filter]}
                            loader={{endpoint: `${baseUrl}/auctions?filter=${filter}`, responseField: 'auctions', fromJson: auctionFromJson}}
                            {onForceReload}
                            editor={canAddItems ? AuctionEditor : null}
                            {showItemsOwner} {showItemsCampaign}
                            card={ItemCardSmall}
                            style={ListViewStyle.Grid} />
                    </div>
                {/each}
            {/if}
            <div class="divider my-12"></div>
        {/if}
        {#if canAddItems || showActiveListings || showPastListings}
            <h3 id="anchorIdFixedPrice" class="text-sm uppercase font-black lg:text-start text-center">Fixed price</h3>
            {#if canAddItems}
                <ListView
                    bind:this={listingsLists['new']}
                    loader={{endpoint: `${baseUrl}/listings?filter=new`, responseField: 'listings', fromJson: listingFromJson}}
                    postEndpoint={`${baseUrl}/listings`}
                    onCreated={onListingCreated}
                    {onForceReload}
                    editor={ListingEditor}
                    {showItemsOwner} {showItemsCampaign}
                    card={ItemCard}
                    style={ListViewStyle.List}>
                    <div slot="new-entity" class="flex justify-start" let:setCurrent={setCurrent}>
                        <div class="my-4 w-full p-4 flex lg:justify-start justify-center" on:click|preventDefault={() => loginAndNewItem(setCurrent, () => new Listing())}>
                          <!-- <div class="w-20 my-8">
                            <svg xmlns="http://www.w3.org/2000/svg" fill="none" viewBox="0 0 24 24" stroke-width="1.5" stroke="currentColor" className="w-6 h-6">
                              <path stroke-linecap="round" stroke-linejoin="round" d="M12 3.75v16.5M2.25 12h19.5M6.375 17.25a4.875 4.875 0 004.875-4.875V12m6.375 5.25a4.875 4.875 0 01-4.875-4.875V12m-9 8.25h16.5a1.5 1.5 0 001.5-1.5V5.25a1.5 1.5 0 00-1.5-1.5H3.75a1.5 1.5 0 00-1.5 1.5v13.5a1.5 1.5 0 001.5 1.5zm12.621-9.44c-1.409 1.41-4.242 1.061-4.242 1.061s-.349-2.833 1.06-4.242a2.25 2.25 0 013.182 3.182zM10.773 7.63c1.409 1.409 1.06 4.242 1.06 4.242S9 12.22 7.592 10.811a2.25 2.25 0 113.182-3.182z" />
                            </svg>
                          </div> -->
                          <p class="btn btn-secondary font-bold text-center w-48">Sell Item</p>
                        </div>
                    </div>
                </ListView>
            {/if}
            {#if showActiveListings || showPastListings}
                <div class="tabs flex lg:justify-start justify-center my-8">
                    {#each availableFilters as filter}
                        <a href="#{filter}" class="text-2xl tab tab-bordered" class:tab-active={listingFilter === filter} on:click={() => listingFilter = filter}>{filter}</a>
                    {/each}
                </div>
                {#each availableFilters as filter}
                    <div class="" class:hidden={listingFilter !== filter}>
                        <ListView
                            bind:this={listingsLists[filter]}
                            loader={{endpoint: `${baseUrl}/listings?filter=${filter}`, responseField: 'listings', fromJson: listingFromJson}}
                            {onForceReload}
                            editor={canAddItems ? ListingEditor : null}
                            {showItemsOwner} {showItemsCampaign}
                            card={ItemCardSmall}
                            style={ListViewStyle.Grid} />
                    </div>
                {/each}
            {/if}
        {/if}

      </div>

      <!-- NOSTR -->
      {#if !isProduction() }
          <div class="lg:w-3/6 my-2 grid place-items-top lg:h-1/2 sticky top-20 px-8">
              <NostrChat
                  emptyChatShowsLoading={false}
                  messageLimit={500}
                  {nostrRoomId}
              />
          </div>
      {/if}
</div><|MERGE_RESOLUTION|>--- conflicted
+++ resolved
@@ -53,13 +53,6 @@
     let auctionsLists: { [key: string]: ListView } = {};
     let listingsLists: { [key: string]: ListView } = {};
 
-
-<<<<<<< HEAD
-    $: twitterUsername = owner ? owner.twitterUsername : null;
-    $: twitterHref = owner && twitterUsername ? `https://twitter.com/${owner.twitterUsername}` : null;
-
-=======
->>>>>>> 7af81483
     let nostrRoomId: string = null;
     if (owner) {
         nostrRoomId = getChannelIdForStallOwner(owner);
