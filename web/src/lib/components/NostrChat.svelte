<script lang="ts">
    import NostrNote from "$lib/components/NostrNote.svelte";
    import {onDestroy, onMount} from "svelte";
    import {token, user} from "$lib/stores";
    import Loading from "$lib/components/Loading.svelte";
    import {Event} from "nostr-tools";
    import {Pool} from "$lib/nostr/pool";
    import {hasExtension, createNostrPrivateKey, queryNip05, localStorageNostrPreferPMId} from '$lib/nostr/utils';
    import {ErrorHandler, putProfile} from "$lib/services/api";

    export let roomData = false;
    export let emptyChatShowsLoading: boolean = false;
    export let nostrRoomId: string;
    export let messageLimit: number = 60;
    export let messagesSince: number = 1672837281;  // January 4th 2023
<<<<<<< HEAD
    const queryProfilesBatchSize = 30;
    const nostrOrderMessagesDelay = 2000;
    const nostrBackgroundJobsDelay = 4000;
    const nostrMediaCacheEnabled = true;
=======
    const queryProfilesBatchSize = 15;
    const nostrBackgroundJobsDelay = 4000;
>>>>>>> 0afdf8fd

    let nostrPreferenceCheckboxChecked;

    let textarea;

    let nostrExtensionEnabled;

    let messages = [];
    let sortedMessages = [];

    // null: to be requested
    // true: requested
    // other: the user profile
    let profileImagesMap = new Map();

<<<<<<< HEAD
    // null: to be requested
    // false: requested but error (so don't ask again)
    // other: the nip05 public key
=======
>>>>>>> 0afdf8fd
    let nip05 = new Map();

    const pool: Pool = new Pool();

    function orderAndVitamineMessages() {
        let lastMessagePublicKey = null

        sortedMessages = messages
            .sort((a, b) => {
                return a.created_at >= b.created_at
                    ? 1
                    : -1
            })
            .map(function(message) {
                if (lastMessagePublicKey === message.pubkey) {
                    message.samePubKey = true
                    // No profile picture/name needed
                } else {
                    const profileInfo = profileImagesMap.get(message.pubkey)

<<<<<<< HEAD
                    if (profileInfo !== null && profileInfo !== true) {
                        if (profileInfo.picture) {
                            if (nostrMediaCacheEnabled) {
                                message.profileImage = 'https://media.nostr.band/thumbs/' + message.pubkey.slice(-4) + '/' + message.pubkey + '-picture-64';
                            } else {
                                message.profileImage = profileInfo.picture
                            }
=======
                    if (profileInfo) {
                        if (profileInfo.picture) {
                            message.profileImage = profileInfo.picture
>>>>>>> 0afdf8fd
                        }

                        if (profileInfo.name) {
                            message.profileName = profileInfo.name
                        }

                        if (profileInfo.about) {
                            message.profileAbout = profileInfo.about
                        }
<<<<<<< HEAD

=======
>>>>>>> 0afdf8fd
                        if (profileInfo.nip05) {
                            let nip05verificationPublicKey = nip05.get(profileInfo.nip05);

                            if (nip05verificationPublicKey === undefined) {
                                nip05.set(profileInfo.nip05, null);
                            } else if (nip05verificationPublicKey !== null) {
                                if (message.pubkey === nip05verificationPublicKey) {
                                    message.nip05verified = true;
                                    message.nip05 = profileInfo.nip05;
                                }
                            }
                        }
                    }
                }

                lastMessagePublicKey = message.pubkey

                return message;
            });
    }


    function addMessageIfDoesntExist(newMessage: Event) {
        for (const message of messages) {
            if (message.id === newMessage.id) {
                return;
            }
        }

        messages.push(newMessage);

        addProfileIfNotQueried(newMessage.pubkey);
    }

    function addProfileIfNotQueried(pubKey) {
        if (!profileImagesMap.has(pubKey)) {
            profileImagesMap.set(pubKey, null);
        }
    }

    function queryProfilesToNostrRelaysInBatches() {
        let profilesToGetLocal = [];

        let i=0;

        for (const [key, profile] of profileImagesMap) {
            if (profile === null) {
                profilesToGetLocal.push(key);
                profileImagesMap.set(key, true);
                i++;

                if (i == queryProfilesBatchSize) {
                    break;
                }
            }
        }

        if (profilesToGetLocal.length === 0) {
            return;
        }

        pool.relays.forEach(async relay => {
            const sub = relay.sub([{
                kinds: [0],
                authors: profilesToGetLocal
            }]);
            sub.on('event', event => {
                const profileContentJSON = event.content;
                const pubKey = event.pubkey;

                if (profileContentJSON) {
                    profileImagesMap.set(pubKey, JSON.parse(profileContentJSON));
                }
            });
        })
    }

    function queryNip05ServersForVerification() {
        nip05.forEach(async (value, key) => {
            if (value === null) {
                let nip05verificationResult = await queryNip05(key);
                nip05.set(key, nip05verificationResult);
            }
        });
    }

    function updateBrowserExtensionCheckbox() {
        let extensionCheckBox = <HTMLInputElement>document.getElementById('use_browser_extension');
        if (!extensionCheckBox) {
            console.error('No browser extension checkbox found');
            return;
        }

        if (nostrExtensionEnabled) {
            nostrPreferenceCheckboxChecked = localStorage.getItem(localStorageNostrPreferPMId) === null;
            extensionCheckBox.disabled = false;
        } else {
            nostrPreferenceCheckboxChecked = false;
        }
    }

    function onChangeNostrPreferenceCheckbox(changeEvent) {
        if (changeEvent.target.checked) {
            localStorage.removeItem(localStorageNostrPreferPMId);
        } else {
            localStorage.setItem(localStorageNostrPreferPMId, '1');
        }
    }

    async function updateNostrProfiles() {
        await new Promise(resolve => setTimeout(resolve, nostrBackgroundJobsDelay));
        queryProfilesToNostrRelaysInBatches();
        await updateNostrProfiles();
    }

    async function updateNip05Verifications() {
        await new Promise(resolve => setTimeout(resolve, nostrBackgroundJobsDelay));
        queryNip05ServersForVerification();
        await updateNip05Verifications();
    }

<<<<<<< HEAD
    async function processMessagesPeriodically() {
        await new Promise(resolve => setTimeout(resolve, nostrOrderMessagesDelay));
        orderAndVitamineMessages();
        await processMessagesPeriodically();
    }

=======
>>>>>>> 0afdf8fd
    onMount(async () => {
        nostrExtensionEnabled = hasExtension();

        updateBrowserExtensionCheckbox();

        if (nostrRoomId !== null) {
            pool.connectAndSubscribeToChannel({
                nostrRoomId,
                messageLimit,
                messagesSince,
                'callbackFunction': addMessageIfDoesntExist
            });
        } else {
            console.error('NostrChat.svelte:onMount - We must have the nostrRoomId at this point');
        }

        processMessagesPeriodically();
        updateNostrProfiles();
        updateNip05Verifications();
<<<<<<< HEAD
    });
=======
    })
>>>>>>> 0afdf8fd

    const userUnsubscribe = user.subscribe(
        () => {
            if ($user && $user.nostr_private_key === null) {
                let nostr_private_key = createNostrPrivateKey();

                putProfile($token, {nostr_private_key},
                    u => {
                        user.set(u);
                        console.debug('   ** Nostr: keys saved into user', u)
                    },
                    new ErrorHandler(true)
                );
            }
        }
    );

    onDestroy(() => {
        userUnsubscribe();
        pool.disconnect();
    })

    const onKeyPress = e => {
        if (e.key === 'Enter' && !e.shiftKey) {
            e.preventDefault();
            sendMessage();
        }
    }

    const sendMessage = async () => {
        const content = textarea.value.trim();

        if (content) {
            if (await pool.sendMessage(nostrRoomId, content, $user) !== false) {
                textarea.value = '';
            }
        }
    }

    // SCROLL TO BOTTOM
    const scrollToBottom = (node: any) => {
      const scroll = () =>
        node.scroll({
          top: node.scrollHeight,
          behavior: 'smooth'
        })
        scroll()

        return { update: scroll }
    }
</script>

<div>
    {#if roomData !== false}
        <div class="pt-2 md:pt-10 w-full p-4 border-b border-solid border-medium bg-dark flex gap-4">
            <div class="w-14 h-14 rounded-full bg-cover bg-center shrink-0 border border-solid border-white"
                 style="background-image: url('{roomData.picture}')">
            </div>
            <div class="w-full">
                <div class="flex items-center justify-between w-full">
                    <div class="text-lg font-bold">{roomData.name || ''}</div>
                </div>
                <div>{roomData.about || ''}</div>
            </div>
        </div>
    {/if}

    <div class="flex flex-col py-2">
        <div class="mt-4 mb-4 mt:mb-8">
            <div tabindex="0" class="collapse collapse-plus border border-base-300 bg-base-100 rounded-box mb-4">
                <input type="checkbox" />
                <div class="collapse-title text-l font-medium bg-info">
                    We use <b>Nostr</b> to power this chat. Click here to see more info
                </div>
                <div class="collapse-content bg-info">
                    <p class="mb-4">If you prefer to participate in this chat using another Nostr client, you'll need one that support channels and introduce this channel ID: {nostrRoomId}</p>
                </div>
            </div>


            <div class="flex flex-col">
                <div class="form-control w-52">
                    <label class="cursor-pointer label">
                        <input id="use_browser_extension" type="checkbox" class="toggle toggle-primary mr-2" bind:checked={nostrPreferenceCheckboxChecked} on:change={e => {onChangeNostrPreferenceCheckbox(e)}} disabled />
                        <span class="label-text">Use browser extension's identity</span>
                    </label>
                </div>
                {#if nostrPreferenceCheckboxChecked}
                    <small>You'll sign messages with your extension when you write in the channel.</small>
                {:else}
                    <small>You'll be using your Plebeian Market generated Nostr identity. Install a Nostr browser extension
                        (<a class="link" href="https://github.com/fiatjaf/nos2x" target="_blank">nos2x</a>,
                        <a class="link" href="https://getalby.com/" target="_blank">Alby</a> or
                        <a class="link" href="https://www.blockcore.net/wallet" target="_blank">Blockcore</a>) if you want to use your own Nostr identity:</small>
                {/if}
            </div>
        </div>

        <div class="flex border-base-300 bg-info-content-200 rounded-b-box rounded-tr-box
                        min-h-[6rem] min-w-[18rem] max-w-4xl flex-wrap items-center justify-center
                        gap-2 overflow-x-hidden border bg-cover bg-top p-4"
             style="background-size: 5px 5px; background-image: radial-gradient(hsla(var(--bc)/.2) 0.5px,hsla(var(--b2)/1) 0.5px);"
        >
            <div class="w-full h-96 overflow-y-scroll" use:scrollToBottom={messages}>
                {#each sortedMessages as message}
                    <NostrNote {message}></NostrNote>
                {/each}
            </div>
        </div>
    </div>

    {#if emptyChatShowsLoading && sortedMessages.length === 0}
        <Loading />
    {:else}
        <div class="p-3 bg-black shadow rounded-lg grid grid-cols-9 md:grid-cols-8 grid-rows-1 grid-flow-col gap-4">
            <textarea
                    rows="2"
                    autofocus
                    placeholder="Type the message you want to send to the channel..."
                    bind:this={textarea}
                    on:keypress={onKeyPress}
                    class="col-span-7 w-full p-2 text-white bg-medium placeholder:text-light outline-0 resize-none"></textarea>

            <div on:click={sendMessage}
                 class="col-span-2 md:col-span-1 flex flex-col py-2 p-4 justify-center border-l border-solid border-dark
                 hover:bg-neutral-focus transition-all cursor-pointer text-white">
                <svg xmlns="http://www.w3.org/2000/svg" width="54" height="54" fill="currentColor" class="bi bi-telegram" viewBox="0 0 16 16">
                    <path d="M16 8A8 8 0 1 1 0 8a8 8 0 0 1 16 0zM8.287 5.906c-.778.324-2.334.994-4.666 2.01-.378.15-.577.298-.595.442-.03.243.275.339.69.47l.175.055c.408.133.958.288 1.243.294.26.006.549-.1.868-.32 2.179-1.471 3.304-2.214 3.374-2.23.05-.012.12-.026.166.016.047.041.042.12.037.141-.03.129-1.227 1.241-1.846 1.817-.193.18-.33.307-.358.336a8.154 8.154 0 0 1-.188.186c-.38.366-.664.64.015 1.088.327.216.589.393.85.571.284.194.568.387.936.629.093.06.183.125.27.187.331.236.63.448.997.414.214-.02.435-.22.547-.82.265-1.417.786-4.486.906-5.751a1.426 1.426 0 0 0-.013-.315.337.337 0 0 0-.114-.217.526.526 0 0 0-.31-.093c-.3.005-.763.166-2.984 1.09z"/>
                </svg>
            </div>
        </div>
    {/if}
</div><|MERGE_RESOLUTION|>--- conflicted
+++ resolved
@@ -13,15 +13,11 @@
     export let nostrRoomId: string;
     export let messageLimit: number = 60;
     export let messagesSince: number = 1672837281;  // January 4th 2023
-<<<<<<< HEAD
+
     const queryProfilesBatchSize = 30;
     const nostrOrderMessagesDelay = 2000;
     const nostrBackgroundJobsDelay = 4000;
     const nostrMediaCacheEnabled = true;
-=======
-    const queryProfilesBatchSize = 15;
-    const nostrBackgroundJobsDelay = 4000;
->>>>>>> 0afdf8fd
 
     let nostrPreferenceCheckboxChecked;
 
@@ -37,12 +33,9 @@
     // other: the user profile
     let profileImagesMap = new Map();
 
-<<<<<<< HEAD
     // null: to be requested
     // false: requested but error (so don't ask again)
     // other: the nip05 public key
-=======
->>>>>>> 0afdf8fd
     let nip05 = new Map();
 
     const pool: Pool = new Pool();
@@ -63,7 +56,6 @@
                 } else {
                     const profileInfo = profileImagesMap.get(message.pubkey)
 
-<<<<<<< HEAD
                     if (profileInfo !== null && profileInfo !== true) {
                         if (profileInfo.picture) {
                             if (nostrMediaCacheEnabled) {
@@ -71,11 +63,6 @@
                             } else {
                                 message.profileImage = profileInfo.picture
                             }
-=======
-                    if (profileInfo) {
-                        if (profileInfo.picture) {
-                            message.profileImage = profileInfo.picture
->>>>>>> 0afdf8fd
                         }
 
                         if (profileInfo.name) {
@@ -85,10 +72,7 @@
                         if (profileInfo.about) {
                             message.profileAbout = profileInfo.about
                         }
-<<<<<<< HEAD
-
-=======
->>>>>>> 0afdf8fd
+
                         if (profileInfo.nip05) {
                             let nip05verificationPublicKey = nip05.get(profileInfo.nip05);
 
@@ -210,15 +194,12 @@
         await updateNip05Verifications();
     }
 
-<<<<<<< HEAD
     async function processMessagesPeriodically() {
         await new Promise(resolve => setTimeout(resolve, nostrOrderMessagesDelay));
         orderAndVitamineMessages();
         await processMessagesPeriodically();
     }
 
-=======
->>>>>>> 0afdf8fd
     onMount(async () => {
         nostrExtensionEnabled = hasExtension();
 
@@ -238,11 +219,7 @@
         processMessagesPeriodically();
         updateNostrProfiles();
         updateNip05Verifications();
-<<<<<<< HEAD
     });
-=======
-    })
->>>>>>> 0afdf8fd
 
     const userUnsubscribe = user.subscribe(
         () => {
