--- conflicted
+++ resolved
@@ -3,15 +3,9 @@
     import {onDestroy, onMount, beforeUpdate, afterUpdate} from "svelte";
     import {token, user} from "$lib/stores";
     import Loading from "$lib/components/Loading.svelte";
-<<<<<<< HEAD
     import {Event, Sub, Filter, generatePrivateKey} from "nostr-tools";
     import {Pool} from "$lib/nostr/pool";
     import {hasExtension, queryNip05, wait, localStorageNostrPreferPMId, nostrEventKinds} from '$lib/nostr/utils';
-=======
-    import {Event, Sub, generatePrivateKey} from "nostr-tools";
-    import {Pool} from "$lib/nostr/pool";
-    import {hasExtension, queryNip05, wait, localStorageNostrPreferPMId} from '$lib/nostr/utils';
->>>>>>> 7af81483
     import {ErrorHandler, putProfile} from "$lib/services/api";
 
     export let roomData = false;
@@ -19,12 +13,8 @@
     export let nostrRoomId: string;
     export let messageLimit: number = 60;
     export let messagesSince: number = 1672837281;  // January 4th 2023
-<<<<<<< HEAD
+
     const nostrQueriesBatchSize = 100;
-=======
-
-    const queryProfilesBatchSize = 100;
->>>>>>> 7af81483
     const nostrOrderMessagesDelay = 2000;
     const nostrBackgroundJobsDelay = 4000;
     const nostrMediaCacheEnabled = true;
@@ -40,7 +30,6 @@
     let chatArea;
     let autoscroll: Boolean = false;
 
-<<<<<<< HEAD
     type UserProfile = {
         name: string;
         about: string;
@@ -62,12 +51,6 @@
     // null: to be requested
     // true: requested
     let notesMap = new Map();
-=======
-    // null: to be requested
-    // true: requested
-    // other: the user profile
-    let profileImagesMap = new Map();
->>>>>>> 7af81483
 
     // null: to be requested
     // false: requested but error (so don't ask again)
@@ -90,11 +73,7 @@
                     message.samePubKey = true
                     // No profile picture/name needed
                 } else {
-<<<<<<< HEAD
                     const profileInfo: null | true | UserProfile = profileImagesMap.get(message.pubkey)
-=======
-                    const profileInfo = profileImagesMap.get(message.pubkey)
->>>>>>> 7af81483
 
                     if (profileInfo !== null && profileInfo !== true) {
                         if (profileInfo.picture) {
@@ -144,37 +123,26 @@
 
         messages.push(newMessage);
 
-<<<<<<< HEAD
         saveProfilePubkey(newMessage.pubkey);
         saveNoteId(newMessage.id);
     }
 
     function saveProfilePubkey(pubKey) {
-=======
-        addProfileIfNotQueried(newMessage.pubkey);
-    }
-
-    function addProfileIfNotQueried(pubKey) {
->>>>>>> 7af81483
         if (!profileImagesMap.has(pubKey)) {
             profileImagesMap.set(pubKey, null);
         }
     }
 
-<<<<<<< HEAD
     function saveNoteId(noteId) {
         if (!notesMap.has(noteId)) {
             notesMap.set(noteId, null);
         }
     }
 
-=======
->>>>>>> 7af81483
     function queryProfilesToNostrRelaysInBatches() {
         let profilesToGetLocal = [];
 
         let i=0;
-<<<<<<< HEAD
 
         for (const [key, profile] of profileImagesMap) {
             if (profile === null) {
@@ -183,16 +151,6 @@
                 i++;
 
                 if (i == nostrQueriesBatchSize) {
-=======
-
-        for (const [key, profile] of profileImagesMap) {
-            if (profile === null) {
-                profilesToGetLocal.push(key);
-                profileImagesMap.set(key, true);
-                i++;
-
-                if (i == queryProfilesBatchSize) {
->>>>>>> 7af81483
                     break;
                 }
             }
@@ -204,11 +162,7 @@
 
         pool.relays.forEach(relay => {
             const sub: Sub = relay.sub([{
-<<<<<<< HEAD
                 kinds: [nostrEventKinds.metadata],
-=======
-                kinds: [0],
->>>>>>> 7af81483
                 authors: profilesToGetLocal
             }]);
             sub.on('event', event => {
@@ -217,7 +171,6 @@
 
                 if (profileContentJSON) {
                     profileImagesMap.set(pubKey, JSON.parse(profileContentJSON));
-<<<<<<< HEAD
                 }
             });
 
@@ -291,8 +244,6 @@
                             break;
                         }
                     }
-=======
->>>>>>> 7af81483
                 }
             });
 
@@ -303,10 +254,8 @@
     function queryNip05ServersForVerification() {
         nip05.forEach(async (value, key) => {
             if (value === null) {
-<<<<<<< HEAD
                 nip05.set(key, true);
-=======
->>>>>>> 7af81483
+
                 let nip05verificationResult = await queryNip05(key);
                 nip05.set(key, nip05verificationResult);
             }
@@ -348,15 +297,12 @@
         await updateNip05Verifications();
     }
 
-<<<<<<< HEAD
     async function getNoteInformation() {
         await wait(nostrBackgroundJobsDelay);
         queryNoteInformationInBatches();
         await getNoteInformation();
     }
 
-=======
->>>>>>> 7af81483
     async function processMessagesPeriodically() {
         await wait(nostrOrderMessagesDelay);
         orderAndVitamineMessages();
@@ -382,10 +328,7 @@
         processMessagesPeriodically();
         updateNostrProfiles();
         updateNip05Verifications();
-<<<<<<< HEAD
         getNoteInformation();
-=======
->>>>>>> 7af81483
     });
 
     const userUnsubscribe = user.subscribe(
