<script lang="ts">
    import NostrNote from "$lib/components/NostrNote.svelte";
    import {onDestroy, onMount} from "svelte";
    import {token, user} from "$lib/stores";
    import Loading from "$lib/components/Loading.svelte";
    import {Event} from "nostr-tools";
    import {Pool} from "$lib/nostr/pool";
<<<<<<< HEAD
    import {hasExtension, createNostrPrivateKey, localStorageNostrPreferPMId} from '$lib/nostr/utils';
=======
    import {hasExtension, createNostrPrivateKey, queryNip05, localStorageNostrPreferPMId} from '$lib/nostr/utils';
>>>>>>> fba1ee9c
    import {ErrorHandler, putProfile} from "$lib/services/api";

    export let roomData = false;
    export let emptyChatShowsLoading: boolean = false;
    export let nostrRoomId: string;
    export let messageLimit: number = 100;
    export let messagesSince: number = 1672837281;  // January 4th 2023
    const queryProfilesBatchSize = 15;
    const nostrBackgroundJobsDelay = 4000;

    let nostrPreferenceCheckboxChecked;

    let textarea;

    let nostrExtensionEnabled;

    let messages = [];
    let sortedMessages = [];

    let profilesToQuery = [];
    let profilesQueried = [];
    let profileImagesMap = new Map();

    let nip05 = new Map();

    const pool: Pool = new Pool();

    function orderAndVitamineMessages() {
        let lastMessagePublicKey = null

        sortedMessages = messages
            .sort((a, b) => {
                return a.created_at >= b.created_at
                    ? 1
                    : -1
            })
            .map(function(message) {
                if (lastMessagePublicKey === message.pubkey) {
                    message.samePubKey = true
                    // No profile picture/name needed
                } else {
                    const profileInfo = profileImagesMap.get(message.pubkey)

                    if (profileInfo) {
                        if (profileInfo.picture) {
                            message.profileImage = profileInfo.picture
                        }

                        if (profileInfo.name) {
                            message.profileName = profileInfo.name
                        }

                        if (profileInfo.about) {
                            message.profileAbout = profileInfo.about
                        }
<<<<<<< HEAD
=======

                        if (profileInfo.nip05) {
                            let nip05verificationPublicKey = nip05.get(profileInfo.nip05);

                            if (nip05verificationPublicKey === undefined) {
                                nip05.set(profileInfo.nip05, null);
                            } else if (nip05verificationPublicKey !== null) {
                                if (message.pubkey === nip05verificationPublicKey) {
                                    message.nip05verified = true;
                                    message.nip05 = profileInfo.nip05;
                                }
                            }
                        }
>>>>>>> fba1ee9c
                    }
                }

                lastMessagePublicKey = message.pubkey

                return message;
            });
    }


    function addMessageIfDoesntExist(newMessage: Event) {
        for (const message of messages) {
            if (message.id === newMessage.id) {
                return;
            }
        }

        messages = messages.concat([newMessage]);

        addProfileIfNotQueried(newMessage.pubkey);

        orderAndVitamineMessages();
    }

    function addProfileIfNotQueried(pubKey) {
        for (const profile of profilesToQuery) {
            if (profile === pubKey) {
                return;
            }
        }
        for (const profile of profilesQueried) {
            if (profile === pubKey) {
                return;
            }
        }

        profilesToQuery.push(pubKey);
    }

    function queryProfilesToNostrRelaysInBatches() {
        if (profilesToQuery.length === 0) {
            return;
        }

        let profilesToGetLocal = [];

        for (let i=0; i < queryProfilesBatchSize; i++) {
            const profile = profilesToQuery.shift();

            if (profile) {
                profilesToGetLocal.push(profile);
                profilesQueried.push(profile);
            }
        }

        pool.relays.forEach(async relay => {
            const sub = relay.sub([{
                kinds: [0],
                authors: profilesToGetLocal
            }]);
            sub.on('event', event => {
                const profileContentJSON = event.content;
                const pubKey = event.pubkey;

                if (!profileImagesMap.has(pubKey)) {
                    if (profileContentJSON) {
                        profileImagesMap.set(pubKey, JSON.parse(profileContentJSON));

                        orderAndVitamineMessages();
                    }
                }
            });
        })
    }

    function queryNip05ServersForVerification() {
        nip05.forEach(async (value, key) => {
            if (value === null) {
                let nip05verificationResult = await queryNip05(key);
                nip05.set(key, nip05verificationResult);
            }
        });
    }

    function updateBrowserExtensionCheckbox() {
        let extensionCheckBox = <HTMLInputElement>document.getElementById('use_browser_extension');
        if (!extensionCheckBox) {
            console.error('No browser extension checkbox found');
            return;
        }

        if (nostrExtensionEnabled) {
            nostrPreferenceCheckboxChecked = localStorage.getItem(localStorageNostrPreferPMId) === null;
            extensionCheckBox.disabled = false;
        } else {
            nostrPreferenceCheckboxChecked = false;
        }
    }

    function onChangeNostrPreferenceCheckbox(changeEvent) {
        if (changeEvent.target.checked) {
            localStorage.removeItem(localStorageNostrPreferPMId);
        } else {
            localStorage.setItem(localStorageNostrPreferPMId, '1');
        }
    }

    async function updateNostrProfiles() {
        await new Promise(resolve => setTimeout(resolve, nostrBackgroundJobsDelay));
        queryProfilesToNostrRelaysInBatches();
        await updateNostrProfiles();
    }

    async function updateNip05Verifications() {
        await new Promise(resolve => setTimeout(resolve, nostrBackgroundJobsDelay));
        queryNip05ServersForVerification();
        await updateNip05Verifications();
    }

    onMount(async () => {
        nostrExtensionEnabled = hasExtension();

        updateBrowserExtensionCheckbox();

        if (nostrRoomId !== null) {
            pool.connectAndSubscribeToChannel({
                nostrRoomId,
                messageLimit,
                messagesSince,
                'callbackFunction': addMessageIfDoesntExist
            });
        } else {
            console.error('NostrChat.svelte:onMount - We must have the nostrRoomId at this point');
        }

        updateNostrProfiles();
        updateNip05Verifications();
    })

    const userUnsubscribe = user.subscribe(
        () => {
            if ($user && $user.nostr_private_key === null) {
                let nostr_private_key = createNostrPrivateKey();

                putProfile($token, {nostr_private_key},
                    u => {
                        user.set(u);
                        console.debug('   ** Nostr: keys saved into user', u)
                    },
                    new ErrorHandler(true)
                );
            }
        }
    );

    onDestroy(() => {
        userUnsubscribe();
        pool.disconnect();
    })

    const onKeyPress = e => {
        if (e.key === 'Enter' && !e.shiftKey) {
            e.preventDefault();
            sendMessage();
        }
    }

    const sendMessage = async () => {
        const content = textarea.value.trim();

        if (content) {
            if (await pool.sendMessage(nostrRoomId, content, $user) !== false) {
                textarea.value = '';
            }
        }
    }

    // SCROLL TO BOTTOM
    const scrollToBottom = (node: any) => {
      const scroll = () =>
        node.scroll({
          top: node.scrollHeight,
          behavior: 'smooth'
        })
        scroll()

        return { update: scroll }
    }
</script>

<div>
    {#if roomData !== false}
        <div class="pt-2 md:pt-10 w-full p-4 border-b border-solid border-medium bg-dark flex gap-4">
            <div class="w-14 h-14 rounded-full bg-cover bg-center shrink-0 border border-solid border-white"
                 style="background-image: url('{roomData.picture}')">
            </div>
            <div class="w-full">
                <div class="flex items-center justify-between w-full">
                    <div class="text-lg font-bold">{roomData.name || ''}</div>
                </div>
                <div>{roomData.about || ''}</div>
            </div>
        </div>
    {/if}

    <div class="flex flex-col py-2">
        <div class="mt-4 mb-4 mt:mb-8">
            <div tabindex="0" class="collapse collapse-plus border border-base-300 bg-base-100 rounded-box mb-4">
                <input type="checkbox" />
                <div class="collapse-title text-l font-medium bg-info">
                    We use <b>Nostr</b> to power this chat. Click here to see more info
                </div>
                <div class="collapse-content bg-info">
                    <p class="mb-4">If you prefer to participate in this chat using another Nostr client, you'll need one that support channels and introduce this channel ID: {nostrRoomId}</p>
                </div>
            </div>


            <div class="flex flex-col">
                <div class="form-control w-52">
                    <label class="cursor-pointer label">
                        <input id="use_browser_extension" type="checkbox" class="toggle toggle-primary mr-2" bind:checked={nostrPreferenceCheckboxChecked} on:change={e => {onChangeNostrPreferenceCheckbox(e)}} disabled />
                        <span class="label-text">Use browser extension's identity</span>
                    </label>
                </div>
                {#if nostrPreferenceCheckboxChecked}
                    <small>You'll sign messages with your extension when you write in the channel.</small>
                {:else}
                    <small>You'll be using your Plebeian Market generated Nostr identity. Install a Nostr browser extension
                        (<a class="link" href="https://github.com/fiatjaf/nos2x" target="_blank">nos2x</a>,
                        <a class="link" href="https://getalby.com/" target="_blank">Alby</a> or
                        <a class="link" href="https://www.blockcore.net/wallet" target="_blank">Blockcore</a>) if you want to use your own Nostr identity:</small>
                {/if}
            </div>
        </div>

        <div class="flex border-base-300 bg-info-content-200 rounded-b-box rounded-tr-box
                        min-h-[6rem] min-w-[18rem] max-w-4xl flex-wrap items-center justify-center
                        gap-2 overflow-x-hidden border bg-cover bg-top p-4"
             style="background-size: 5px 5px; background-image: radial-gradient(hsla(var(--bc)/.2) 0.5px,hsla(var(--b2)/1) 0.5px);"
        >
            <div class="w-full h-96 overflow-y-scroll" use:scrollToBottom={messages}>
                {#each sortedMessages as message}
                    <NostrNote {message}></NostrNote>
                {/each}
            </div>
        </div>
    </div>

    {#if emptyChatShowsLoading && sortedMessages.length === 0}
        <Loading />
    {:else}
        <div class="p-3 bg-black shadow rounded-lg grid grid-cols-9 md:grid-cols-8 grid-rows-1 grid-flow-col gap-4">
            <textarea
                    rows="2"
                    autofocus
                    placeholder="Type the message you want to send to the channel..."
                    bind:this={textarea}
                    on:keypress={onKeyPress}
                    class="col-span-7 w-full p-2 text-white bg-medium placeholder:text-light outline-0 resize-none"></textarea>

            <div on:click={sendMessage}
                 class="col-span-2 md:col-span-1 flex flex-col py-2 p-4 justify-center border-l border-solid border-dark
                 hover:bg-neutral-focus transition-all cursor-pointer text-white">
                <svg xmlns="http://www.w3.org/2000/svg" width="54" height="54" fill="currentColor" class="bi bi-telegram" viewBox="0 0 16 16">
                    <path d="M16 8A8 8 0 1 1 0 8a8 8 0 0 1 16 0zM8.287 5.906c-.778.324-2.334.994-4.666 2.01-.378.15-.577.298-.595.442-.03.243.275.339.69.47l.175.055c.408.133.958.288 1.243.294.26.006.549-.1.868-.32 2.179-1.471 3.304-2.214 3.374-2.23.05-.012.12-.026.166.016.047.041.042.12.037.141-.03.129-1.227 1.241-1.846 1.817-.193.18-.33.307-.358.336a8.154 8.154 0 0 1-.188.186c-.38.366-.664.64.015 1.088.327.216.589.393.85.571.284.194.568.387.936.629.093.06.183.125.27.187.331.236.63.448.997.414.214-.02.435-.22.547-.82.265-1.417.786-4.486.906-5.751a1.426 1.426 0 0 0-.013-.315.337.337 0 0 0-.114-.217.526.526 0 0 0-.31-.093c-.3.005-.763.166-2.984 1.09z"/>
                </svg>
            </div>
        </div>
    {/if}
</div><|MERGE_RESOLUTION|>--- conflicted
+++ resolved
@@ -5,11 +5,7 @@
     import Loading from "$lib/components/Loading.svelte";
     import {Event} from "nostr-tools";
     import {Pool} from "$lib/nostr/pool";
-<<<<<<< HEAD
-    import {hasExtension, createNostrPrivateKey, localStorageNostrPreferPMId} from '$lib/nostr/utils';
-=======
     import {hasExtension, createNostrPrivateKey, queryNip05, localStorageNostrPreferPMId} from '$lib/nostr/utils';
->>>>>>> fba1ee9c
     import {ErrorHandler, putProfile} from "$lib/services/api";
 
     export let roomData = false;
@@ -65,9 +61,6 @@
                         if (profileInfo.about) {
                             message.profileAbout = profileInfo.about
                         }
-<<<<<<< HEAD
-=======
-
                         if (profileInfo.nip05) {
                             let nip05verificationPublicKey = nip05.get(profileInfo.nip05);
 
@@ -80,7 +73,6 @@
                                 }
                             }
                         }
->>>>>>> fba1ee9c
                     }
                 }
 
