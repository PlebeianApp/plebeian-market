<script lang="ts">
    import { onDestroy, onMount } from "svelte";
    import { ErrorHandler, getAuction, putAuctionFollow } from "../services/api";
    import type { Auction } from "../types/auction";
    import { Error, Info, token, user } from "../stores";
    import AmountFormatter from "./AmountFormatter.svelte";
    import AuctionEndMessage from "./AuctionEndMessage.svelte";
    import BidList from "./BidList.svelte";
    import Gallery from "./Gallery.svelte";
    import NewBid from "./NewBid.svelte";
    import Countdown from "./Countdown.svelte";
    import Login from "./Login.svelte";
    import SvelteMarkdown from 'svelte-markdown';

    export let auctionKey = null;

    let newBid: NewBid;

    let auction: Auction | null = null;
    let bidCount = 0;
    let amount: number | null = null;
    let firstUpdate = true;

    function refreshAuction() {
        getAuction($token, auctionKey,
        a => {
            auction = a;
            if (!auction) {
                return;
            }
            for (const bid of auction.bids) {
                if (newBid && bid.payment_request !== undefined) {
                    // NB: payment_request being set on the Bid means this is *my* bid, which has been confirmed
                    newBid.paymentConfirmed(bid.payment_request);
                }
                if (amount && amount <= bid.amount && newBid.waitingSettlement()) {
                    Error.set("A higher bid just came in.");
                    newBid.reset();
                }
            }

            if ((!amount && firstUpdate) || auction.bids.length != bidCount) {
                amount = auction.nextBid();
                firstUpdate = false;
            }
            bidCount = auction.bids.length;
            if (finalCountdown && finalCountdown.isLastMinute()) {
                document.title = `LAST MINUTE - ${auction.title} | Plebeian Market`;
            } else {
                document.title = `${auction.title} | Plebeian Market`;
            }
            if (auction.has_winner) {
                document.title = `Ended - ${auction.title} | Plebeian Market`;
                console.log("Auction ended!");
                // maybe we should eventually stopRefresh() here, but is seems risky for now, at least while still testing
            }
        },
        new ErrorHandler(false));
    }

    function followAuction() {
        if (auction) {
            auction.following = !auction.following;
            putAuctionFollow($token, auction.key, auction.following,
                message => {
                    Info.set(message);
                });
        }
    }

    let interval: ReturnType<typeof setInterval> | undefined;

    let finalCountdown;

    onMount(async () => {
        refreshAuction();
        interval = setInterval(refreshAuction, 1000);
    });

    function stopRefresh() {
        if (interval) {
            clearInterval(interval);
            interval = undefined;
        }
    }

    onDestroy(stopRefresh);
</script>

<svelte:head>
    <title>Auction</title>
</svelte:head>

{#if auction}
    <div class="flex justify-center items-center">
        <div class="mt-2 w-11/12 lg:w-4/5 rounded p-4">
            {#if auction.is_mine && !auction.start_date && !auction.end_date}
                <div class="alert alert-error shadow-lg">
                    <div>
                        <svg xmlns="http://www.w3.org/2000/svg" class="stroke-current flex-shrink-0 h-6 w-6" fill="none" viewBox="0 0 24 24">
                            <path stroke-linecap="round" stroke-linejoin="round" stroke-width="2" d="M10 14l2-2m0 0l2-2m-2 2l-2-2m2 2l2 2m7-2a9 9 0 11-18 0 9 9 0 0118 0z" />
                        </svg>
                        <span>
                            Your auction is not running. Please go to <a class="link" href="/auctions">My Auctions</a> and click Start!
                        </span>
                    </div>
                </div>
            {/if}

            <div class="mt-4 md:flex">
                <div class="md:w-1/3">
                    <h2 class="text-3xl text-center mt-2 mb-4 md:mr-2 rounded-t bg-black/5 py-1.5">{auction.title}</h2>
                    <div class="text-center mb-4">
                        by
                        <div class="avatar" class:verified={auction.seller_twitter_username_verified} class:not-verified={!auction.seller_twitter_username_verified}>
                            <div class="w-8 rounded-full">
                                <img src={auction.seller_twitter_profile_image_url} alt="{auction.seller_twitter_username}'s avatar" />
                            </div>
                        </div>
                        <span class="font-bold">{auction.seller_twitter_username}</span>
                    </div>
                    <Gallery photos={auction.media} />
                </div>
                <div class="lg:w-1/2">
                    {#if !auction.ended}
                    {#if auction.end_date_extended}
                        <h3 class="text-2xl text-center text-warning my-2">
                            Time Extended
                        </h3>
                    {/if}
                    {#if $token && $user}
                        {#if !auction.is_mine}
                            {#if !auction.bids.length}
                                <p class="text-center pt-12">Place your bid below</p>
                            {/if}
                            {#if $user && $user.twitterUsername !== null && auction.started && !auction.ended}
                                <div class="flex justify-center items-center">
                                    <NewBid bind:this={newBid} auctionKey={auction.key} bind:amount />
                                </div>
                            {/if}
                        {:else}
                            {#if auction.started}
                                <p class="text-center pt-24">Your auction is running &#x1FA99; &#x1F528; &#x1F4B0;</p>
                            {/if}
                        {/if}
                    {:else}
                        {#if !auction.bids.length}
                            <p class="text-center pt-24">Login below to place a bid</p>
                        {/if}
                        <Login />
                    {/if}
                {/if}
                    {#if auction.start_date && auction.end_date}
                        {#if auction.started && !auction.ended}
                            <div class="py-5">
                                <Countdown bind:this={finalCountdown} untilDate={new Date(auction.end_date)} />
                            </div>
                        {/if}
                        {#if !auction.reserve_bid_reached}
                            <p class="my-3 w-full text-xl text-center">
                                Reserve not met!
                            </p>
                        {/if}
                    {/if}
                    {#if auction.bids.length}
                        <div class="mt-2">
                            <BidList {auction} />
                        </div>
                    {:else}
                        {#if !auction.is_mine}
                            <p class="text-3xl text-center pt-24">Starting bid is <AmountFormatter satsAmount={auction.starting_bid} />.</p>
                            <p class="text-2xl text-center pt-2">Be the first to bid!</p>
                        {/if}
                    {/if}

                </div>
                <div class="md:w-1/3 ml-2">
                    <span class="flex text-1xl md:text-3xl text-center mr-2 mb-4 mt-2 py-1.5 bg-black/5 rounded-t">
                        <h3 class="mx-1">Product Details</h3>
                    </span>
<<<<<<< HEAD
                    <div class="form-control">
                        <label class="label cursor-pointer text-right">
                          <span class="label-text">Follow auction</span> 
                          <input type="checkbox" on:click|preventDefault={followAuction} bind:checked={auction.following} class="checkbox checkbox-primary checkbox-lg" />
                        </label>
                    </div>
                    <p class="mt-4 ml-2">{auction.description}</p>
=======
                    <SvelteMarkdown source={auction.description} />
>>>>>>> 5c5e30fa
                    {#if auction.shipping_from}
                        <p class="mt-4 ml-2">Shipping from {auction.shipping_from}</p>
                    {/if}
                    <p class="mt-4 ml-2">NOTE: Please allow for post and packaging. The seller can agree on this with you when you have won.</p>
                    <p class="mt-4 ml-2">
                        {#if auction.start_date && auction.end_date}
                            {#if !auction.started}
                                Auction starts <Countdown untilDate={new Date(auction.start_date)} />.
                            {:else if auction.ended}
                                Auction ended.
                            {/if}
                        {:else if !auction.is_mine}
                            Keep calm, prepare your Lightning wallet and wait for the seller to start this auction.
                        {/if}
                    </p>
                </div>
            </div>

            <div class="mt-4">


            </div>

            {#if auction.ended}
                <AuctionEndMessage {auction} />
            {/if}
        </div>
    </div>
{/if}<|MERGE_RESOLUTION|>--- conflicted
+++ resolved
@@ -178,17 +178,13 @@
                     <span class="flex text-1xl md:text-3xl text-center mr-2 mb-4 mt-2 py-1.5 bg-black/5 rounded-t">
                         <h3 class="mx-1">Product Details</h3>
                     </span>
-<<<<<<< HEAD
                     <div class="form-control">
                         <label class="label cursor-pointer text-right">
                           <span class="label-text">Follow auction</span> 
                           <input type="checkbox" on:click|preventDefault={followAuction} bind:checked={auction.following} class="checkbox checkbox-primary checkbox-lg" />
                         </label>
                     </div>
-                    <p class="mt-4 ml-2">{auction.description}</p>
-=======
                     <SvelteMarkdown source={auction.description} />
->>>>>>> 5c5e30fa
                     {#if auction.shipping_from}
                         <p class="mt-4 ml-2">Shipping from {auction.shipping_from}</p>
                     {/if}
