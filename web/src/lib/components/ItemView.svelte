<script lang="ts">
    import { onDestroy, onMount } from "svelte";
    import SvelteMarkdown from 'svelte-markdown';
    import { MetaTags } from 'svelte-meta-tags';
    import { ErrorHandler, getItem, putAuctionFollow, type ILoader } from "$lib/services/api";
    import { Error, Info, token, user } from "$lib/stores";
    import { Category, type Item } from "$lib/types/item";
    import { Auction } from "$lib/types/auction";
    import { Listing } from "$lib/types/listing";
    import { SaleState, type Sale } from "$lib/types/sale";
    import type { User } from "$lib/types/user";
    import AmountFormatter from "$lib/components/AmountFormatter.svelte";
    import Avatar from "$lib/components/Avatar.svelte";
    import BidButton from "$lib/components/BidButton.svelte";
    import BidList from "$lib/components/BidList.svelte";
    import BuyButton from "$lib/components/BuyButton.svelte";
    import Countdown from "$lib/components/Countdown.svelte";
    import Gallery from "$lib/components/Gallery.svelte";
    import Login from "$lib/components/Login.svelte";
    import SaleFlow from "$lib/components/SaleFlow.svelte";
    import { page } from "$app/stores";

    export let loader: ILoader;
    export let itemKey = null;
    export let serverLoadedItem: Listing;

    let bidButton: BidButton;

    let sale: Sale | null = null;

    let item: Item | null = null;
    let bidCount = 0;
    let amount: number | null = null;
    let firstUpdate = true;

    function refreshItem() {
        getItem(loader, $token, itemKey,
            i => {
                item = i;
                if (!item) {
                    return;
                }

                if (item instanceof Auction) {
                    if (bidButton && bidButton.bidConfirmed && bidButton.waitingBidSettlement && bidButton.resetBid) { // TODO: why are these checks needed? Typescript trying to be smart? Svelte acting stupid? Can we get rid of them?
                        for (const bid of item.bids) {
                            if (bid.payment_request !== null) {
                                // NB: payment_request being set on the Bid means this is *my* bid, which has been confirmed
                                bidButton.bidConfirmed(bid.payment_request);
                            }
                            if (amount && amount <= bid.amount && bidButton.waitingBidSettlement()) {
                                Error.set("A higher bid just came in.");
                                bidButton.resetBid();
                            }
                        }
                    }

                    if ((!amount && firstUpdate) || item.bids.length != bidCount) {
                        amount = item.nextBid();
                        firstUpdate = false;
                    }
                    bidCount = item.bids.length;
                    if (finalCountdown && finalCountdown.isLastMinute()) {
                        document.title = `LAST MINUTE - ${item.title} | Plebeian Market`;
                    } else {
                        document.title = `${item.title} | Plebeian Market`;
                    }
                    if (item.has_winner !== null) {
                        document.title = `Ended - ${item.title} | Plebeian Market`;
                        console.log("Auction ended!");
                        // maybe we should eventually stopRefresh() here, but is seems risky for now, at least while still testing
                    }
                } else if (item instanceof Listing) {
                    document.title = `${item.title} | Plebeian Market`;
                }

                var last_sale = item.sales.slice(-1).pop();
                if (last_sale) {
                    sale = last_sale;
                }
            },
            new ErrorHandler(false));
    }

    function onLogin(user: User | null) {
        if (user && user.nym === null) {
            localStorage.setItem('initial-login-buyer', "1");
        }
    }

    function followAuction() {
        if (item instanceof Auction) {
            let auction = item;
            if (auction) {
                auction.following = !auction.following;
                putAuctionFollow($token, auction.key, auction.following,
                    message => {
                        Info.set(message);
                    });
            }
        }
    }

    let interval: ReturnType<typeof setInterval> | undefined;

    let finalCountdown;

    onMount(async () => {
        refreshItem();
        interval = setInterval(refreshItem, 1000);
    });

    function stopRefresh() {
        if (interval) {
            clearInterval(interval);
            interval = undefined;
        }
    }

    onDestroy(stopRefresh);

    let ogImages: {url: string}[] = [];
    if (serverLoadedItem && serverLoadedItem.media) {
        serverLoadedItem.media.forEach(element => {
            ogImages.push({'url': element.url});
        });
    }
</script>

<MetaTags
    title={serverLoadedItem?.title ?? "Plebeian Market item"}
    description={serverLoadedItem?.description ?? import.meta.env.VITE_PM_DESCRIPTION}
    openGraph={{
        site_name: "Plebeian Market",
        type: 'website',
        url: $page.url.href,
        title: serverLoadedItem?.title ?? "Plebeian Market item",
        description: serverLoadedItem?.description ?? import.meta.env.VITE_PM_DESCRIPTION,
        images: ogImages,
    }}
    twitter={{
        site: import.meta.env.VITE_TWITTER_USER,
        handle: import.meta.env.VITE_TWITTER_USER,
        cardType: "summary_large_image",
        image: serverLoadedItem && serverLoadedItem.media.length ? serverLoadedItem.media[0].url : "/images/logo.jpg",
        imageAlt: serverLoadedItem?.title ?? "Plebeian Market item",
    }}
/>

{#if item}
    <div class="lg:w-2/3 mx-auto p-2">
        {#if $user && item.is_mine && !item.started}
            <div class="alert alert-error shadow-lg">
                <div>
                    <svg xmlns="http://www.w3.org/2000/svg" class="stroke-current flex-shrink-0 h-6 w-6" fill="none" viewBox="0 0 24 24">
                        <path stroke-linecap="round" stroke-linejoin="round" stroke-width="2" d="M10 14l2-2m0 0l2-2m-2 2l-2-2m2 2l2 2m7-2a9 9 0 11-18 0 9 9 0 0118 0z" />
                    </svg>
                    <span>
                        Your sale is not active. Please go to <a class="link" href="/stall/{$user.nym}#item-{item.key}">My stall</a> and click Start!
                    </span>
                </div>
            </div>
        {/if}
        {#if !item.is_mine}
            {#if sale && sale.state === SaleState.EXPIRED}
                <div class="alert alert-error shadow-lg">
                    <div>
                        <svg xmlns="http://www.w3.org/2000/svg" class="stroke-current flex-shrink-0 h-6 w-6" fill="none" viewBox="0 0 24 24">
                            <path stroke-linecap="round" stroke-linejoin="round" stroke-width="2" d="M10 14l2-2m0 0l2-2m-2 2l-2-2m2 2l2 2m7-2a9 9 0 11-18 0 9 9 0 0118 0z" />
                        </svg>
                        <span>
                            Sale expired. The transaction was not confirmed in time.
                        </span>
                    </div>
                </div>
            {:else if sale && sale.state === SaleState.TX_CONFIRMED}
                <div class="alert alert-success shadow-lg">
                    <div>
                        <svg xmlns="http://www.w3.org/2000/svg" class="stroke-current flex-shrink-0 h-6 w-6" fill="none" viewBox="0 0 24 24">
                            <path stroke-linecap="round" stroke-linejoin="round" stroke-width="2" d="M9 12l2 2 4-4m6 2a9 9 0 11-18 0 9 9 0 0118 0z" />
                        </svg>
                        <span>
                            Your payment has been confirmed!
                        </span>
                    </div>
                </div>
            {/if}
        {/if}

        <div class="grid">
            <div class="py-20">
                <h2 class="lg:text-6xl text-3xl lg:w-1/2 mx-auto font-black text-center mt-2 mb-4 rounded-t py-1.5">{item.title}</h2>
                <!-- CONTENT -->
                <div class="grid lg:grid-cols-3 my-20">
                  <!-- LEFT  -->
                  <div class="lg:sticky top-24">
                    <!-- IMAGES -->
                    <div class="w-64">
                      <Gallery photos={item.media} />
                    </div>
                    <!-- DETAILS -->
                    <div>
                      <div class="">
                        <!-- <span class="flex text-1xl text-center mr-2 mb-4 mt-2 py-1.5 rounded-t">
                            <h3 class="mx-1">Auction Details</h3>
                        </span> -->
                       
                        <div class="markdown-container mt-12">
                            <SvelteMarkdown source={item.description} />
                        </div>
                        {#if item.category !== Category.Time}
                            <p class="mt-4 ml-2">NOTE: Please allow for post and packaging.</p>
                        {/if}
                    
                        {#if item.shipping_from}
                            <h3 class="text-1xl md:text-3xl mt-4 ml-2">Shipping from {item.shipping_from}</h3>
                        {/if}
                        {#if item.shipping_domestic_usd}
                            <p class="mt-4 ml-2">Shipping (domestic): ~<AmountFormatter usdAmount={item.shipping_domestic_usd} /></p>
                        {/if}
                        {#if item.shipping_worldwide_usd}
                            <p class="mt-4 ml-2">Shipping (worldwide): ~<AmountFormatter usdAmount={item.shipping_worldwide_usd} /></p>
                        {/if}
                        <p class="mt-4 ml-2">
                            {#if item instanceof Auction}
                                {#if item.start_date && item.end_date}
                                    {#if !item.started}
                                        Auction starts <Countdown untilDate={new Date(item.start_date)} />.
                                    {:else if item.ended}
                                        Auction ended.
                                    {/if}
                                {:else if !item.is_mine}
                                    Keep calm, prepare your wallet and wait for the seller to start this auction.
                                {/if}
<<<<<<< HEAD
                            {/if}
                        </p>      
                    </div>
  
                      <div class="grid">
                          {#if item.campaign_name !== null}
                              <div class="badge badge-primary mb-4"><a href="/campaigns/{item.campaign_key}">{item.campaign_name} campaign</a></div>
                          {/if}
                          <div class="grid place-content-start">
                            <Avatar account={item.seller} />
                          </div>
  
                          {#if item instanceof Auction}
                              <div class="form-control flex place-items-start">
                                  <label class="label cursor-pointer text-left">
                                      <span class="label-text mr-4">Follow auction</span> 
                                      <input type="checkbox" on:click|preventDefault={followAuction} bind:checked={item.following} class="checkbox checkbox-primary checkbox-lg" />
                                  </label>
                              </div>
                          {/if}
                      </div>
                  </div>
                  </div>

                  <!-- BIDS -->
                  <div class="lg:col-span-2 p-5 border w-full border-gray-700/40 rounded">
                    {#if item.ended}
                        {#if item instanceof Auction}
                            <h3 class="text-2xl text-center my-2">
                                Auction ended
                            </h3>
                            {#if item.is_mine}
                                <div class="my-8 flex gap-2 items-center justify-center">
                                    {#if item.has_winner && item.winner}
                                        <span>The winner is</span>
                                        <Avatar account={item.winner} inline={true} />
                                    {:else}
                                        <span>The auction doesn't have a winner.</span>
=======
                            </div>
                            {#if sale}
                                {#if sale.state === SaleState.TX_DETECTED || sale.state === SaleState.TX_CONFIRMED}
                                    <p class="my-4">Please contact the winner using <a class="link" href="https://twitter.com/direct_messages/create/{sale.buyer.twitterUsername}" target="_blank" rel="noreferrer">Twitter DM</a> to discuss further.</p>
                                    <div class="alert shadow-lg my-4" class:alert-warning={sale.state === SaleState.TX_DETECTED} class:alert-success={sale.state === SaleState.TX_CONFIRMED}>
                                        <div>
                                            <svg xmlns="http://www.w3.org/2000/svg" fill="none" viewBox="0 0 24 24" class="stroke-current flex-shrink-0 w-6 h-6"><path stroke-linecap="round" stroke-linejoin="round" stroke-width="2" d="M13 16h-1v-4h-1m1-4h.01M21 12a9 9 0 11-18 0 9 9 0 0118 0z"></path></svg>
                                            <span>
                                                TxID: <a class="link break-all" target="_blank" href="https://mempool.space/tx/{sale.txid}" rel="noreferrer">{sale.txid}</a>
                                            </span>
                                        </div>
                                    </div>
                                    {#if item.campaign_name !== null}
                                        <div class="text-center text-2xl">
                                            Note: all the money goes from the buyer <strong>directly to</strong>
                                            <span class="badge badge-primary mb-4"><a href="/campaigns/{item.campaign_key}">{item.campaign_name} campaign</a></span>
                                        </div>
>>>>>>> ce28021a
                                    {/if}
                                </div>
                                {#if sale}
                                    {#if sale.state === SaleState.TX_DETECTED || sale.state === SaleState.TX_CONFIRMED}
                                        <p class="my-4">Please contact the winner using <a class="link" href="https://twitter.com/messages" target="_blank" rel="noreferrer">Twitter DM</a> to discuss further.</p>
                                        <div class="alert shadow-lg my-4" class:alert-warning={sale.state === SaleState.TX_DETECTED} class:alert-success={sale.state === SaleState.TX_CONFIRMED}>
                                            <div>
                                                <svg xmlns="http://www.w3.org/2000/svg" fill="none" viewBox="0 0 24 24" class="stroke-current flex-shrink-0 w-6 h-6"><path stroke-linecap="round" stroke-linejoin="round" stroke-width="2" d="M13 16h-1v-4h-1m1-4h.01M21 12a9 9 0 11-18 0 9 9 0 0118 0z"></path></svg>
                                                <span>
                                                    TxID: <a class="link break-all" target="_blank" href="https://mempool.space/tx/{sale.txid}" rel="noreferrer">{sale.txid}</a>
                                                </span>
                                            </div>
                                        </div>
                                        {#if item.campaign_name !== null}
                                            <div class="text-center text-2xl">
                                                Note: all the money goes from the buyer <strong>directly to</strong>
                                                <span class="badge badge-primary mb-4"><a href="/campaigns/{item.campaign_key}">{item.campaign_name} campaign</a></span>
                                            </div>
                                        {/if}
                                    {:else if sale.state === SaleState.EXPIRED}
                                        <div class="alert alert-error shadow-lg my-4">
                                            <div>
                                                <svg xmlns="http://www.w3.org/2000/svg" class="stroke-current flex-shrink-0 h-6 w-6" fill="none" viewBox="0 0 24 24"><path stroke-linecap="round" stroke-linejoin="round" stroke-width="2" d="M10 14l2-2m0 0l2-2m-2 2l-2-2m2 2l2 2m7-2a9 9 0 11-18 0 9 9 0 0118 0z" /></svg>
                                                <span>
                                                    {#if sale.txid !== null}
                                                        Unfortunately, the transaction did not confirm in time!
                                                        <br />
                                                        TxID: <a class="link break-all" target="_blank" href="https://mempool.space/tx/{sale.txid}" rel="noreferrer">{sale.txid}</a>
                                                    {:else}
                                                        We didn't find a corresponding transaction!
                                                    {/if}
                                                </span>
                                            </div>
                                        </div>
                                    {:else}
                                        <p class="text-center text-2xl my-4">Waiting for the payment</p>
                                    {/if}
                                {/if}
                            {/if}
                        {/if}
                    {/if}
                    {#if !item.is_mine && sale && sale.state !== SaleState.EXPIRED}
                        <SaleFlow bind:item={item} bind:sale={sale} />
                    {/if}
                    {#if !item.ended}
                        {#if item instanceof Auction && item.end_date_extended}
                            <h3 class="text-2xl text-center text-warning my-2">
                                Time Extended
                            </h3>
                        {/if}
                        {#if $token && $user}
                            {#if !item.is_mine}
                                {#if $user.nym !== null && item.started}
                                    {#if !item.ended}
                                        {#if item instanceof Auction}
                                            {#if !item.bids.length}
                                                <p class="text-center pt-12 mb-4">Place your bid below</p>
                                            {/if}
                                            <div class="flex justify-center items-center">
                                                <BidButton auction={item} bind:amount bind:this={bidButton} />
                                            </div>
                                        {:else if item instanceof Listing}
                                            {#if !sale || sale.state === SaleState.TX_CONFIRMED || sale.state === SaleState.EXPIRED}
                                                <div class="mt-8 flex justify-center items-center">
                                                    <BuyButton {item} onSale={(s) => {sale = s;}} />
                                                </div>
                                            {/if}
                                        {/if}
                                    {/if}
                                {/if}
                            {:else}
                                {#if item.started}
                                    <p class="text-4xl text-center pt-24">
                                        {#if item instanceof Auction}
                                            Your auction is active <br /> &#x1FA99; &#x1F528; &#x1F4B0;
                                        {:else if item instanceof Listing}
                                            Your listing is active <br /> &#x1FA99; &#x1F528; &#x1F4B0;
                                            <br />
                                            Note: You can still edit it, by going to <a class="link" href="/stall/{$user.nym}">My stall</a>!
                                        {/if}
                                    </p>
                                {/if}
                            {/if}
                        {:else}
                            {#if item instanceof Auction && !item.bids.length}
                                <p class="text-center pt-24">Login below to place a bid!</p>
                            {:else if item instanceof Listing}
                                <p class="text-center pt-24">Login below to buy this item for <AmountFormatter usdAmount={item.price_usd} />!</p>
                            {/if}
                            <Login {onLogin} />
                        {/if}
                    {:else} <!-- item.ended -->
                        {#if item instanceof Listing}
                            <h3 class="text-2xl text-center my-2">
                                Sold out
                            </h3>
                        {/if}
                    {/if}
                    {#if item instanceof Auction}
                        {#if item.start_date && item.end_date}
                            {#if item.started && !item.ended}
                                <div class="py-5">
                                    <Countdown bind:this={finalCountdown} untilDate={new Date(item.end_date)} />
                                </div>
                            {/if}
                            {#if !item.reserve_bid_reached}
                                <p class="my-3 w-full text-xl text-center">
                                    Reserve not met!
                                </p>
                            {/if}
                        {/if}
                        {#if item.bids.length}
                            <div class="mt-2">
                                <BidList auction={item} />
                            </div>
                        {:else}
                            {#if !item.is_mine}
                                <p class="text-3xl text-center pt-24">Starting bid is <AmountFormatter satsAmount={item.starting_bid} />.</p>
                                <p class="text-2xl text-center pt-2">Be the first to bid!</p>
                            {/if}
                        {/if}
                    {/if}
                </div>
                </div>
                <!-- BIDS END -->
            </div>
        </div>
    </div>
{/if}<|MERGE_RESOLUTION|>--- conflicted
+++ resolved
@@ -232,7 +232,6 @@
                                 {:else if !item.is_mine}
                                     Keep calm, prepare your wallet and wait for the seller to start this auction.
                                 {/if}
-<<<<<<< HEAD
                             {/if}
                         </p>      
                     </div>
@@ -271,30 +270,11 @@
                                         <Avatar account={item.winner} inline={true} />
                                     {:else}
                                         <span>The auction doesn't have a winner.</span>
-=======
-                            </div>
-                            {#if sale}
-                                {#if sale.state === SaleState.TX_DETECTED || sale.state === SaleState.TX_CONFIRMED}
-                                    <p class="my-4">Please contact the winner using <a class="link" href="https://twitter.com/direct_messages/create/{sale.buyer.twitterUsername}" target="_blank" rel="noreferrer">Twitter DM</a> to discuss further.</p>
-                                    <div class="alert shadow-lg my-4" class:alert-warning={sale.state === SaleState.TX_DETECTED} class:alert-success={sale.state === SaleState.TX_CONFIRMED}>
-                                        <div>
-                                            <svg xmlns="http://www.w3.org/2000/svg" fill="none" viewBox="0 0 24 24" class="stroke-current flex-shrink-0 w-6 h-6"><path stroke-linecap="round" stroke-linejoin="round" stroke-width="2" d="M13 16h-1v-4h-1m1-4h.01M21 12a9 9 0 11-18 0 9 9 0 0118 0z"></path></svg>
-                                            <span>
-                                                TxID: <a class="link break-all" target="_blank" href="https://mempool.space/tx/{sale.txid}" rel="noreferrer">{sale.txid}</a>
-                                            </span>
-                                        </div>
-                                    </div>
-                                    {#if item.campaign_name !== null}
-                                        <div class="text-center text-2xl">
-                                            Note: all the money goes from the buyer <strong>directly to</strong>
-                                            <span class="badge badge-primary mb-4"><a href="/campaigns/{item.campaign_key}">{item.campaign_name} campaign</a></span>
-                                        </div>
->>>>>>> ce28021a
                                     {/if}
                                 </div>
                                 {#if sale}
                                     {#if sale.state === SaleState.TX_DETECTED || sale.state === SaleState.TX_CONFIRMED}
-                                        <p class="my-4">Please contact the winner using <a class="link" href="https://twitter.com/messages" target="_blank" rel="noreferrer">Twitter DM</a> to discuss further.</p>
+                                        <p class="my-4">Please contact the winner using <a class="link" href="https://twitter.com/direct_messages/create/{sale.buyer.twitterUsername}" target="_blank" rel="noreferrer">Twitter DM</a> to discuss further.</p>
                                         <div class="alert shadow-lg my-4" class:alert-warning={sale.state === SaleState.TX_DETECTED} class:alert-success={sale.state === SaleState.TX_CONFIRMED}>
                                             <div>
                                                 <svg xmlns="http://www.w3.org/2000/svg" fill="none" viewBox="0 0 24 24" class="stroke-current flex-shrink-0 w-6 h-6"><path stroke-linecap="round" stroke-linejoin="round" stroke-width="2" d="M13 16h-1v-4h-1m1-4h.01M21 12a9 9 0 11-18 0 9 9 0 0118 0z"></path></svg>
