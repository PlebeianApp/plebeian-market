--- conflicted
+++ resolved
@@ -1,8 +1,4 @@
-<<<<<<< HEAD
 import {getEventHash, nip05} from "nostr-tools";
-=======
-import {getEventHash, generatePrivateKey, nip05} from "nostr-tools";
->>>>>>> 0afdf8fd
 
 export const relayUrlList = [
     "wss://nostr-pub.wellorder.net",
@@ -69,13 +65,23 @@
     return getEventHash(event);
 }
 
-<<<<<<< HEAD
-=======
-export function createNostrPrivateKey() {
-    return generatePrivateKey();
+export async function queryNip05(fullname) {
+    let profile;
+
+    try {
+        profile = await nip05.queryProfile(fullname)
+    } catch (e) {
+        console.debug("   ** Nostr: Problem while trying to verify nip05 (" + fullname + "):", e);
+        return false;
+    }
+
+    if (profile && profile.pubkey) {
+        return profile.pubkey;
+    }
+
+    return false;
 }
 
->>>>>>> 0afdf8fd
 export async function queryNip05(fullname) {
     let profile;
 
