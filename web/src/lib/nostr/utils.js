--- conflicted
+++ resolved
@@ -1,8 +1,7 @@
 import {getEventHash, nip05} from "nostr-tools";
 
 export const relayUrlList = [
-<<<<<<< HEAD
-    "nostr.mwmdev.com", // PT
+    "nostr.mwmdev.com",
     "wss://nostr-relay.alekberg.net",
     "wss://nostr-pub.wellorder.net",
     "wss://relay.current.fyi",
@@ -11,21 +10,10 @@
     "wss://nostr.kollider.xyz",
     "relay.nostrich.de",
     "wss://relay.nostr.ro",
-=======
-    "wss://nostr-pub.wellorder.net",
-    "wss://nostr-relay.wlvs.space",
-    "wss://nostr.bitcoiner.social",
-    "wss://relay.nostr.ro",
-    "wss://nostr-relay.alekberg.net",
-    "wss://btc.klendazu.com",
->>>>>>> 7af81483
     "wss://relay.nostr.info",
     "wss://nostr.zebedee.cloud",
     "wss://nostr-pub.semisol.dev",
-    "wss://relay.damus.io",
-    "wss://nostr.bitcoiner.social", // **
-    "wss://nostr.onsats.org",   // **
-    //"wss://nostr.walletofsatoshi.com",
+    "wss://nostr.walletofsatoshi.com"
 ];
 
 export const pmMasterPublicKey = '03b5036dc3db82604307c1964d2b926417a91c3b11ef75ba6ca55019e9b7a62a';
@@ -33,7 +21,6 @@
 // '25e5c82273a271cb1a840d0060391a0bf4965cafeb029d5ab55350b418953fbb';   // 'Nostr' channel
 export const localStorageNostrPreferPMId = 'nostr-prefer-pm-identity';
 export const nostrEventKinds = {
-<<<<<<< HEAD
     'metadata': 0,
     'note': 1,
     'replies': 6,
@@ -41,15 +28,6 @@
     'createChannel': 40,
     'channelNote': 42
 }
-=======
-    'note': 1,
-    'createChannel': 40,
-    'channelNote': 42
-}
-
-export const timeoutBetweenRelayConnectsMillis = 50;
-export let nostrPublicKeyFromExtension = false;
->>>>>>> 7af81483
 
 export function hasExtension() {
     return !!window.nostr;
