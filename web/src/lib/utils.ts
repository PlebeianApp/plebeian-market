--- conflicted
+++ resolved
@@ -67,13 +67,13 @@
     return (1 / SATS_IN_BTC * sats).toFixed(9);
 }
 
-<<<<<<< HEAD
 export function requestLoginModal(callbackFunc: () => void = () => {}) {
     loginModalState.set({
         openRequested: true,
         callbackFunc
     });
-=======
+}
+
 export function getShortTitle(longTitle): string {
     if (longTitle) {
         return longTitle.substring(0, SHORT_TITLE_LIMIT);
@@ -88,5 +88,4 @@
     }
 
     return '';
->>>>>>> 1e0409f4
 }