<script lang="ts">
    import MetaTags from "$lib/components/MetaTags.svelte";
    import { goto } from "$app/navigation";
    import Login from "../lib/components/Login.svelte";
    import type { User } from "../lib/types/user";
    import { browser } from "$app/env";

    let title = "Enter the Market | Plebeian Market";

    function onLogin(user: User | null) {
<<<<<<< HEAD
        if (user && user.twitterUsername === null && browser) {
            localStorage.setItem('initial-login-seller', "1");
        }
        goto("/auctions");
=======
        goto("/stall");
>>>>>>> 12e5c392
    }
</script>

<svelte:head>
    <MetaTags {title} />
</svelte:head>

<Login onLogin={onLogin} /><|MERGE_RESOLUTION|>--- conflicted
+++ resolved
@@ -8,14 +8,7 @@
     let title = "Enter the Market | Plebeian Market";
 
     function onLogin(user: User | null) {
-<<<<<<< HEAD
-        if (user && user.twitterUsername === null && browser) {
-            localStorage.setItem('initial-login-seller', "1");
-        }
-        goto("/auctions");
-=======
         goto("/stall");
->>>>>>> 12e5c392
     }
 </script>
 
