--- conflicted
+++ resolved
@@ -1,7 +1,6 @@
 <svelte:head>
     <title>Plebeian Market</title>
 </svelte:head>
-<<<<<<< HEAD
 
 <script lang="ts">
         import Typewriter from 'svelte-typewriter';
@@ -23,17 +22,15 @@
                 successCB();
             });
     }
-=======
+</script>
+
 <style>
 :global(:root){
     --cursor-color: #00ff00;
     --cursor-width: 0.2ch;
 }
 </style>
-<script>
-        import Typewriter from 'svelte-typewriter'
->>>>>>> 4ab46ac3
-</script>
+
 <div class="md:hidden">
     <span>
         <p class="mt-2 text-xl text-center">Sell anything...</p>
