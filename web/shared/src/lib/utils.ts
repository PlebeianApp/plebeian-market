--- conflicted
+++ resolved
@@ -133,20 +133,10 @@
 }
 
 export async function getConfigurationFromFile() {
-<<<<<<< HEAD
-    // TODO Improve this
-    // return {
-    //     "admin_pubkeys": [
-    //       "6e8f172de9b5f21b45c80f4bbd6989110914a816517e7d09eb2ddcef050b014b"
-    //     ],
-    //     "homepage_banner_image": "",
-    //     "backend_present": false
-    //   }
-      
+
     let response = await fetch('/config.json')
-=======
+
     let response = await fetch('/front-office-config/config.json')
->>>>>>> c88c324a
 
     if (!response.ok) {
         return false;
