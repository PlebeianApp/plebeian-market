--- conflicted
+++ resolved
@@ -82,29 +82,19 @@
                                     if (paymentOption.type === 'ln') {
                                         const decodedInvoice = decode(paymentOption.link);
 
-<<<<<<< HEAD
-                                    const amountSectionFromInvoice = decodedInvoice.sections.filter((section) => {
-                                        return section.name === 'amount'
-                                    });
-
-                                    if (amountSectionFromInvoice.length) {
-                                        paymentOption.amount_sats = amountSectionFromInvoice[0].value / 1000;
-                                    }
-
-                                    if (decodedInvoice.expiry) {
-=======
                                         const amountSections = decodedInvoice.sections.filter((section) => {
                                             return section.name === 'amount'
                                         });
 
-                                        if (amountSections.length > 0) {
+                                        if (amountSections.length) {
                                             paymentOption.amount_sats = amountSections[0].value / 1000;
                                         } else {
                                             console.error('Lightning invoice without amount or with amount = 0 !!!');
                                         }
 
->>>>>>> 24079083
-                                        paymentOption.expiry = decodedInvoice.expiry;
+                                        if (decodedInvoice.expiry) {
+                                            paymentOption.expiry = decodedInvoice.expiry;
+                                        }
                                     }
                                 }
                             }
@@ -130,20 +120,11 @@
                                     (privateMessage.type === $privateMessages.automatic[orderId].type && privateMessage.created_at > $privateMessages.automatic[orderId].created_at)
                                 ) {
 
-<<<<<<< HEAD
-                            if (
-                                ((privateMessage.type > $privateMessages.automatic[orderId].type) && privateMessage.type !== 10)
-                                ||
-                                (privateMessage.type === $privateMessages.automatic[orderId].type && privateMessage.created_at > $privateMessages.automatic[orderId].created_at)
-                            ) {
-                                $privateMessages.automatic[orderId] = {...$privateMessages.automatic[orderId], ...privateMessage};
-=======
                                     $privateMessages.automatic[orderId] = {...$privateMessages.automatic[orderId], ...privateMessage};
                                 } else {
                                     $privateMessages.automatic[orderId] = {...privateMessage, ...$privateMessages.automatic[orderId]};
                                 }
 
->>>>>>> 24079083
                             } else {
                                 $privateMessages.automatic[orderId] = privateMessage;
                             }
@@ -151,13 +132,6 @@
                             // This is needed to fire reactivity when a new message arrives
                             $privateMessages.automatic[orderId] = $privateMessages.automatic[orderId];
                         }
-<<<<<<< HEAD
-
-                        // This is needed to fire reactivity when a new message arrives
-                        $privateMessages.automatic[orderId] = $privateMessages.automatic[orderId];
-
-=======
->>>>>>> 24079083
                     } else {
                         // "Human" messages
                         let pubKey = privateMessage.pubkey;
