--- conflicted
+++ resolved
@@ -67,8 +67,6 @@
 
 ## Keys Used in the Code
 
-<<<<<<< HEAD
-* `VITE_NOSTR_MARKET_SQUARE_CHANNEL_ID` - Nostr channel id of the Market Square for each community
 * `VITE_NOSTR_PM_STALL_PUBLIC_KEY` - Nostr public key of Plebeian Market's market stall
 
 ## Advanced Install Options
@@ -111,7 +109,4 @@
 * edit `docker-compose.prod.yml`
   * `VIRTUAL_HOST`, `LETSENCRYPT_HOST`
 * `flask db upgrade`
-* `./scripts/prod.sh`
-=======
-* `VITE_NOSTR_PM_STALL_PUBLIC_KEY` - Nostr public key of Plebeian Market's market stall
->>>>>>> c88c324a
+* `./scripts/prod.sh`