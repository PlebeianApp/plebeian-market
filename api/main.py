from datetime import datetime, timedelta
from functools import wraps
import io
from itertools import chain
import json
from logging.config import dictConfig
import os
import random
import signal
import string
import sys
import time
import click
from flask import Flask, jsonify, request, send_file
from flask.cli import with_appcontext
<<<<<<< HEAD
from sqlalchemy import desc
=======
>>>>>>> df3f0526
from flask_migrate import Migrate
from sqlalchemy import desc
from sqlalchemy.exc import IntegrityError

import boto3
from botocore.config import Config
import jwt
import lndgrpc
import logging
import magic
from requests_oauthlib import OAuth1Session

from extensions import cors, db

LOG_LEVEL = os.environ.get('LOG_LEVEL', 'DEBUG')

dictConfig({
    'version': 1,
    'formatters': {
        'default': {
            'format': "[%(asctime)s] %(levelname)s in %(module)s: %(message)s",
        }
    },
    'handlers': {'default': {
        'class': 'logging.StreamHandler',
        'formatter': 'default',
    }},
    'root': {
        'level': LOG_LEVEL,
        'handlers': ['default'],
    },
})

class MyFlask(Flask):
    def __init__(self, import_name, **kwargs):
        super().__init__(import_name, **kwargs)
        self.initialized = False

    def __call__(self, environ, start_response):
        if not self.initialized:
            from api import api_blueprint
            app.register_blueprint(api_blueprint)
            self.initialized = True
        return super().__call__(environ, start_response)

def create_app():
    app = MyFlask(__name__, static_folder="../web/static")
    app.config.from_object('config')
    cors.init_app(app)
    db.init_app(app)
    return app

app = create_app()

import models as m

migrate = Migrate(app, db)

@app.cli.command("run-tests")
@with_appcontext
def run_tests():
    import unittest
    import api_tests
    suite = unittest.TestLoader().loadTestsFromModule(api_tests)
    unittest.TextTestRunner().run(suite)

@app.cli.command("settle-bids")
@with_appcontext
def settle_bids():
    app.logger.setLevel(getattr(logging, LOG_LEVEL))
    signal.signal(signal.SIGTERM, lambda _, __: sys.exit(0))
    lnd = get_lnd_client()
    last_settle_index = int(db.session.query(m.State).filter_by(key=m.State.LAST_SETTLE_INDEX).first().value)
    for invoice in lnd.subscribe_invoices(settle_index=last_settle_index):
        if invoice.state == lndgrpc.client.ln.SETTLED and invoice.settle_index > last_settle_index:
            found_invoice = False
            bid = db.session.query(m.Bid).filter_by(payment_request=invoice.payment_request).first()
            if bid:
                found_invoice = True
                bid.settled_at = datetime.utcnow()
                bid.auction.end_date = max(bid.auction.end_date, datetime.utcnow() + timedelta(minutes=app.config['BID_LAST_MINUTE_EXTEND']))
                # NB: auction.duration_hours should not be modified here. we use that to detect that the auction was extended!
                app.logger.info(f"Settled bid: {bid.id=} {bid.amount=}.")
            else:
                auction = db.session.query(m.Auction).filter_by(contribution_payment_request=invoice.payment_request).first()
                if auction:
                    found_invoice = True
                    auction.contribution_settled_at = datetime.utcnow()
                    auction.winning_bid_id = auction.get_top_bid().id
                    app.logger.info(f"Settled contribution: {auction.id=} {auction.contribution_amount=}.")
            if found_invoice:
                last_settle_index = invoice.settle_index
                state = db.session.query(m.State).filter_by(key=m.State.LAST_SETTLE_INDEX).first()
                state.value = str(last_settle_index)
                db.session.commit()

@app.cli.command("process-notifications")
@with_appcontext
def process_notifications():
    app.logger.setLevel(getattr(logging, LOG_LEVEL))
    signal.signal(signal.SIGTERM, lambda _, __: sys.exit(0))

    # NB: this is used only as an optimization
    # The actual way of making sure we don't send the same notification twice is the database, namely the UNIQUE constraint on messages (user_id, key).
    # We store this list of sent notifications in memory so we can quickly skip duplicates and not even try to execute the INSERT query.
    # However, if this process is restarted, this list will be lost, so we will attempt to send (some of) the same notifications again.
    # That is when the database will save us as it will simply raise an integrity error.
    sent_notifications = set()

    while True:
        processing_started = datetime.utcnow()

        state = db.session.query(m.State).filter_by(key=m.State.LAST_PROCESSED_NOTIFICATIONS).one_or_none()
        if not state:
            # First time we ever run this process, there's not much to do,
            # as we don't want to send notifications for every event that happened in the past!
            state = m.State(key=m.State.LAST_PROCESSED_NOTIFICATIONS, value=str(int(processing_started.timestamp())))
            db.session.add(state)
            db.session.commit()
            time.sleep(1)
            continue

        last_processed_notifications = datetime.fromtimestamp(int(state.value))

        total_bids = 0
        total_auctions = 0
        start_time = time.time()

        # NB: we load 1) all (new) bids (since last run)
        # and 2) all auctions that are going to end in the next 10 minutes (or ended since the last run minus 10 minutes).
        # This ensures that notifications to be sent for new bids or for any auction ending soon or that just ended will be processed.
        # If we want (for example) notifications for newly created auctions (regardless of end date) we would have to load auctions based on created_at.
        for bid_or_auction in chain(
            db.session.query(m.Bid).filter(m.Bid.settled_at > last_processed_notifications), # TODO: select related auctions to optimize?
            db.session.query(m.Auction).filter((m.Auction.end_date <= (datetime.utcnow() + timedelta(minutes=10))) & (m.Auction.end_date > (last_processed_notifications - timedelta(minutes=10))))
        ):
            match bid_or_auction:
                case m.Bid():
                    bid = bid_or_auction
                    auction = bid.auction
                    total_bids += 1
                    app.logger.debug(f"Processing bid {bid.id=}.")
                case m.Auction():
                    bid = None
                    auction = bid_or_auction
                    total_auctions += 1
                    app.logger.debug(f"Processing auction {auction.id=}.")

            # this could be further optimized by caching the users following the running auctions in memory,
            # but we would need a way to invalidate/update the cache on follow/unfollow
            following_user_ids = [ua.user_id for ua in db.session.query(m.UserAuction).filter_by(auction_id=auction.id, following=True).all()]
            following_users = {u.id: u for u in db.session.query(m.User).filter(m.User.id.in_(following_user_ids)).all()}

            # notification settings for the users following the auction - could also be cached, with the same caveat as above
            user_notifications = {(un.user_id, un.notification_type): un for un in db.session.query(m.UserNotification).filter(m.UserNotification.user_id.in_(following_user_ids)).all()}

            for notification_type, notification in m.NOTIFICATION_TYPES.items():
                for user in following_users.values():
                    if (user.id, notification_type) not in user_notifications:
                        # this user didn't sign up for this notification type
                        continue

                    message_args = notification.get_message_args(user, auction, bid)
                    if not message_args:
                        # notification type does not apply in this case
                        continue

                    if (user.id, message_args['key']) in sent_notifications:
                        # already sent - don't even bother trying again (will fail anyway with IntegrityError)!
                        continue

                    # insert before actually trying to send anything to ensure uniqueness
                    message = m.Message(**message_args)
                    db.session.add(message)

                    try:
                        db.session.commit()
                    except IntegrityError:
                        app.logger.info(f"Duplicate message send attempt: {message_args['key']=} {message_args['user_id']=}!")
                        db.session.rollback()
                        # the message already exists for this user
                        # see the comment on sent_notifications above for details
                        continue

                    action = user_notifications[(user.id, notification_type)].action
                    app.logger.info(f"Executing {action=} for {user.id=}!")
                    if m.NOTIFICATION_ACTIONS[action].execute(user, message):
                        message.notified_via = action
                    else:
                        pass
                        # db.session.delete(message)
                        # Probably better to keep the Message in the DB if sending failed,
                        # since notifications are supposed to be real time sort-of,
                        # so if the delivery failed we better don't try to send it later anyway!

                    sent_notifications.add((user.id, message_args['key']))
                    db.session.commit()

        state = db.session.query(m.State).filter_by(key=m.State.LAST_PROCESSED_NOTIFICATIONS).first()
        state.value = str(int(processing_started.timestamp()))
        db.session.commit()

        total_seconds = time.time() - start_time
        app.logger.info(f"Processed {total_bids=} and {total_auctions=} in {total_seconds=}.")

        time.sleep(1)

def get_token_from_request():
    return request.headers.get('X-Access-Token')

def get_user_from_token(token):
    if not token:
        return None

    try:
        data = jwt.decode(token, app.config['SECRET_KEY'], algorithms=["HS256"])
    except Exception:
        return None

    return m.User.query.filter_by(key=data['user_key']).first()

def user_required(f):
    @wraps(f)
    def decorator(*args, **kwargs):
        token = get_token_from_request()
        if not token:
            return jsonify({'success': False, 'message': "Missing token."}), 401
        user = get_user_from_token(token)
        if not user:
            return jsonify({'success': False, 'message': "Invalid token."}), 401
        return f(user, *args, **kwargs)
    return decorator

class MockLNDClient:
    class InvoiceResponse:
        def __init__(self, payment_request=None, state=None, settle_index=None):
            if payment_request:
                self.payment_request = payment_request
            else:
                self.payment_request = "MOCK_" + ''.join(random.choice(string.ascii_lowercase) for i in range(8))
            self.state = state
            self.settle_index = settle_index

    def add_invoice(self, value, **_):
        return MockLNDClient.InvoiceResponse()

    def subscribe_invoices(self, **_):
        last_settle_index = int(db.session.query(m.State).filter_by(key=m.State.LAST_SETTLE_INDEX).first().value)
        while True:
            time.sleep(3)
            for unsettled_bid in db.session.query(m.Bid).filter(m.Bid.settled_at == None):
                last_settle_index += 1
                yield MockLNDClient.InvoiceResponse(unsettled_bid.payment_request, lndgrpc.client.ln.SETTLED, last_settle_index)
            for unsettled_contribution in db.session.query(m.Auction).filter(m.Auction.contribution_settled_at == None):
                last_settle_index += 1
                yield MockLNDClient.InvoiceResponse(unsettled_contribution.contribution_payment_request, lndgrpc.client.ln.SETTLED, last_settle_index)

def get_lnd_client():
    if app.config['MOCK_LND']:
        return MockLNDClient()
    else:
        return lndgrpc.LNDClient(app.config['LND_GRPC'], macaroon_filepath=app.config['LND_MACAROON'], cert_filepath=app.config['LND_TLS_CERT'])

class MockTwitter:
    class MockKey:
        def __eq__(self, other):
            return True

    def __init__(self, **__):
        pass

    def get_user(self, username):
        return {
            'id': "MOCK_USER_ID",
            'profile_image_url': f"https://api.lorem.space/image/face?hash={random.randint(1, 1000)}",
            'pinned_tweet_id': "MOCK_PINNED_TWEET",
        }

    def get_tweet_likes(self, tweet_id):
        assert tweet_id == "MOCK_PINNED_TWEET" # this assertion might go away later if we have other use cases for this method
        return ['mock_username_with_like']

    def get_auction_tweets(self, user_id):
        if not user_id.startswith('MOCK_USER'):
            return None
        time.sleep(5) # deliberately slow this down, so we can find possible issues in the UI
        return [{
            'id': "MOCK_TWEET_ID",
            'text': "Hello Mocked Tweet",
            'created_at': datetime.now().isoformat(),
            'auction_key': MockTwitter.MockKey(),
            'photos': [
                {'media_key': f"MOCK_PHOTO_{i}", 'url': f"https://api.lorem.space/image/watch?hash={random.randint(1, 1000)}"}
                for i in range(4)
            ]
        }]

    def send_dm(self, user_id, body):
        # NB: we are not actually testing that sending Twitter DMs works,
        # but we are testing the notifications mechanism - so assume the DM went through
        return True

class Twitter:
    BASE_URL = "https://api.twitter.com"
    URL_PREFIXES = ["http://plebeian.market/auctions/", "https://plebeian.market/auctions/", "http://staging.plebeian.market/auctions/", "https://staging.plebeian.market/auctions/"]

    def __init__(self, api_key, api_key_secret, access_token, access_token_secret):
        self.session = OAuth1Session(api_key, api_key_secret, access_token, access_token_secret)

    def get(self, path, params=None):
        if params is None:
            params = {}
        response = self.session.get(f"{Twitter.BASE_URL}{path}", params=params)
        if response.status_code == 200:
            return response.json()

    def post(self, path, params_json):
        response = self.session.post(f"{Twitter.BASE_URL}{path}", json=params_json)
        if response.status_code == 200:
            return response.json()
        else:
            app.logger.error(f"Error when POSTing to Twitter -> {path}: {response.status_code=} {response.text=}")
            return False

    def get_user(self, username):
        response_json = self.get(f"/2/users/by/username/{username}",
            params={
                'user.fields': "location,name,profile_image_url,pinned_tweet_id",
            })

        if not response_json or response_json.get('errors'):
            return

        twitter_user = response_json['data']

        if '_normal' in twitter_user['profile_image_url']:
            # pick high-res picture
            # see https://developer.twitter.com/en/docs/twitter-api/v1/accounts-and-users/user-profile-images-and-banners
            twitter_user['profile_image_url'] = twitter_user['profile_image_url'].replace('_normal', '')

        return twitter_user

    def get_tweet_likes(self, tweet_id):
        response_json = self.get(f"/2/tweets/{tweet_id}/liking_users",
            params={
                'user.fields': "username",
            })

        if not response_json or response_json.get('errors'):
            return

        return [u['username'].lower() for u in response_json['data']]

    def get_auction_tweets(self, user_id):
        response_json = self.get(f"/2/users/{user_id}/tweets",
            params={
                'max_results': 100,
                'expansions': "attachments.media_keys",
                'media.fields': "url",
                'tweet.fields': "id,text,entities,created_at"})

        if not response_json or response_json.get('errors'):
            return []

        auction_tweets = []
        for tweet in response_json.get('data', []):
            auction_key = None
            for url in tweet.get('entities', {}).get('urls', []):
                for p in Twitter.URL_PREFIXES:
                    if url['expanded_url'].startswith(p):
                        auction_key = url['expanded_url'].removeprefix(p)
                        break

            if auction_key:
                media_keys = tweet.get('attachments', {}).get('media_keys', [])
                auction_tweets.append({
                    'id': tweet['id'],
                    'text': tweet['text'],
                    'created_at': tweet['created_at'],
                    'auction_key': auction_key,
                    'photos': [m for m in response_json['includes']['media']
                        if m['media_key'] in media_keys and m['type'] == 'photo'],
                })

        return auction_tweets

    def send_dm(self, user_id, body):
        response_json = self.post(f"/1.1/direct_messages/events/new.json",
            params_json={
                'event': {
                    'type': 'message_create',
                    'message_create': {
                        'target': {'recipient_id': user_id},
                        'message_data': {'text': body},
                    }
                }
            })
        return bool(response_json)

def get_twitter():
    if app.config['MOCK_TWITTER']:
        return MockTwitter()
    else:
        with open(app.config['TWITTER_SECRETS']) as f:
            twitter_secrets = json.load(f)
        api_key = twitter_secrets['API_KEY']
        api_key_secret = twitter_secrets['API_KEY_SECRET']
        access_token = twitter_secrets['ACCESS_TOKEN']
        access_token_secret = twitter_secrets['ACCESS_TOKEN_SECRET']
        return Twitter(api_key, api_key_secret, access_token, access_token_secret)

class MockS3:
    def get_url_prefix(self):
        return app.config['BASE_URL'] + "/mock-s3-files/"

    def get_filename_prefix(self):
        return ""

    def upload(self, data, filename):
        filename_with_prefix = self.get_filename_prefix() + filename
        app.logger.info(f"Upload {filename_with_prefix} to MockS3!")
        with open(f"/tmp/{filename_with_prefix}", "wb") as f:
            # basically store the content under /tmp to be used by the /mock-s3-files/ route later
            f.write(data)

class S3:
    def __init__(self, endpoint_url, key_id, application_key):
        self.s3 = boto3.resource(service_name='s3', endpoint_url=endpoint_url, aws_access_key_id=key_id, aws_secret_access_key=application_key, config=Config(signature_version='s3v4'))

    def get_url_prefix(self):
        return app.config['S3_URL_PREFIX']

    def get_filename_prefix(self):
        return app.config['S3_FILENAME_PREFIX']

    def upload(self, data, filename):
        self.s3.Bucket(app.config['S3_BUCKET']).upload_fileobj(io.BytesIO(data), self.get_filename_prefix() + filename)

def get_s3():
    if app.config['MOCK_S3']:
        return MockS3()
    else:
        with open(app.config['S3_SECRETS']) as f:
            s3_secrets = json.load(f)
        return S3(app.config['S3_ENDPOINT_URL'], s3_secrets['KEY_ID'], s3_secrets['APPLICATION_KEY'])

if __name__ == '__main__':
    import lnurl
    try:
        lnurl.encode(app.config['BASE_URL'])
    except lnurl.exceptions.InvalidUrl:
        # HACK: allow URLs with http:// and no TLD in development mode (http://localhost)
        from pydantic import AnyHttpUrl
        class ClearnetUrl(AnyHttpUrl):
            pass
        app.logger.warning("Patching lnurl.types.ClearnetUrl!")
        lnurl.types.ClearnetUrl = ClearnetUrl
        lnurl.encode(app.config['BASE_URL']) # try parsing again to check that the patch worked

    @app.route("/mock-s3-files/<string:filename>", methods=['GET'])
    def mock_s3(filename):
        app.logger.info(f"Fetch {filename} from MockS3!")
        with open(f"/tmp/{filename}", "rb") as f:
            data = f.read()
            return send_file(io.BytesIO(data), mimetype=magic.from_buffer(data, mime=True))

    app.run(host='0.0.0.0', port=5000, debug=True)
else:
    gunicorn_logger = logging.getLogger('gunicorn.error')
    app.logger.handlers = gunicorn_logger.handlers
    app.logger.setLevel(gunicorn_logger.level)


def _store_lnauth_key(lnkey):
    """Grabs the latest LnAuth entry and stores `lnkey` in the field"""
    ln = m.LnAuth.query.order_by(desc(m.LnAuth.created_at)).first()
    ln.key = lnkey
    db.session.commit()


@app.cli.command("lnauth")
@click.argument("lnkey", type=click.STRING)
@with_appcontext
def store_lnauth_key(lnkey):
    """
    For dev env - simplifies passing by the ln-auth system
    Creates a ln auth entry with api key
    :param lnkey: str
    """
    click.echo(f'Setting latest LnAuth key: {lnkey}')
    _store_lnauth_key(lnkey)<|MERGE_RESOLUTION|>--- conflicted
+++ resolved
@@ -13,10 +13,7 @@
 import click
 from flask import Flask, jsonify, request, send_file
 from flask.cli import with_appcontext
-<<<<<<< HEAD
 from sqlalchemy import desc
-=======
->>>>>>> df3f0526
 from flask_migrate import Migrate
 from sqlalchemy import desc
 from sqlalchemy.exc import IntegrityError
